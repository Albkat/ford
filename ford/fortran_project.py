#!/usr/bin/env python
# -*- coding: utf-8 -*-
#
#  project.py
#  This file is part of FORD.
#  
#  Copyright 2014 Christopher MacMackin <cmacmackin@gmail.com>
#  
#  This program is free software; you can redistribute it and/or modify
#  it under the terms of the GNU General Public License as published by
#  the Free Software Foundation; either version 3 of the License, or
#  (at your option) any later version.
#  
#  This program is distributed in the hope that it will be useful,
#  but WITHOUT ANY WARRANTY; without even the implied warranty of
#  MERCHANTABILITY or FITNESS FOR A PARTICULAR PURPOSE.  See the
#  GNU General Public License for more details.
#  
#  You should have received a copy of the GNU General Public License
#  along with this program; if not, write to the Free Software
#  Foundation, Inc., 51 Franklin Street, Fifth Floor, Boston,
#  MA 02110-1301, USA.
#  
#  


from __future__ import print_function

import os
import toposort
import ford.utils

INTRINSIC_MODS = {'iso_fortran_env': '<a href="http://fortranwiki.org/fortran/show/ISO_FORTRAN_ENV">iso_fortran_env</a>',
                  'iso_c_binding': '<a href="http://fortranwiki.org/fortran/show/ISO_C_BINDING">iso_c_binding</a>',
                  'ieee_arithmetic': '<a href="http://fortranwiki.org/fortran/show/IEEE_ARITHMETIC">ieee_arithmetic</a>',
                  'ieee_exceptions': '<a href="http://fortranwiki.org/fortran/show/IEEE+arithmetic">ieee_exceptions</a>',
                  'ieee_features': '<a href="http://fortranwiki.org/fortran/show/IEEE+arithmetic">ieee_features</a>',
                  'openacc': '<a href="http://www.openacc.org/sites/default/files/OpenACC.2.0a_1.pdf#page=49">openacc</a>',
                  'omp_lib': '<a href="https://gcc.gnu.org/onlinedocs/gcc-4.4.3/libgomp/Runtime-Library-Routines.html">omp_lib</a>',
                  'mpi': '<a href="http://www.mpi-forum.org/docs/mpi-3.1/mpi31-report/node410.htm">mpi</a>',
                  'mpi_f08': '<a href="http://www.mpi-forum.org/docs/mpi-3.1/mpi31-report/node409.htm">mpi_f08</a>',}

class Project(object):
    """
    An object which collects and contains all of the information about the
    project which is to be documented.
    """
    def __init__(self, settings):
        self.settings = settings        
        self.name = settings['project']
        self.external = settings['external']
        self.topdirs = settings['src_dir']
        self.extensions = settings['extensions']
        self.fixed_extensions = settings['fixed_extensions']
        self.extra_filetypes = settings['extra_filetypes']
        self.display = settings['display']
        
        if settings['preprocess'].lower() != 'true': settings['fpp_extensions'] = []
<<<<<<< HEAD
=======

        html_incl_src = settings.get("incl_src","true").lower() == "true"
        
>>>>>>> c5b5dc89
        self.files = []
        self.modules = []
        self.programs = []
        self.procedures = []
        self.absinterfaces = []
        self.types = []
        self.submodules = []
        self.submodprocedures = []
        self.extra_files = []
        self.blockdata = []
        self.common = {}
        self.extModules = []
        self.extProcedures = []
        self.extInterfaces = []
        self.extTypes = []
        self.extVariables = []

        # Get all files within topdir, recursively
        srcdir_list = self.make_srcdir_list(settings['exclude_dir'])
        for curdir in srcdir_list:
            for item in [ f for f in os.listdir(curdir) \
                           if not os.path.isdir(os.path.join(curdir,f))]:
                ext = item.split('.')[-1]
                if (ext in self.extensions or ext in self.fixed_extensions) and \
                  not item in settings['exclude']:
                    # Get contents of the file
                    print("Reading file {}".format(os.path.relpath(os.path.join(curdir,item))))
                    if item.split('.')[-1] in settings['fpp_extensions']:
                        preprocessor = settings['preprocessor']
                    else:
                        preprocessor = None
                    if settings['dbg']:
                        self.files.append(
                            ford.sourceform.FortranSourceFile(os.path.join(curdir,item),settings, preprocessor, ext in self.fixed_extensions,incl_src=html_incl_src))
                    else:
                        try:
                            self.files.append(ford.sourceform.FortranSourceFile(os.path.join(curdir,item),settings,preprocessor, ext in self.fixed_extensions,incl_src=html_incl_src))
                        except Exception as e:
                            print("Warning: Error parsing {}.\n\t{}".format(os.path.relpath(os.path.join(curdir,item)),e.args[0]))
                            continue
                    for module in self.files[-1].modules:
                        self.modules.append(module)
                    for submod in self.files[-1].submodules:
                        self.submodules.append(submod)
                    for function in self.files[-1].functions:
                        function.visible = True
                        self.procedures.append(function)
                    for subroutine in self.files[-1].subroutines:
                        subroutine.visible = True
                        self.procedures.append(subroutine)
                    for program in self.files[-1].programs:
                        program.visible = True
                        self.programs.append(program)
                    for block in self.files[-1].blockdata:
                        self.blockdata.append(block)
                elif item.split('.')[-1] in self.extra_filetypes and not item in settings['exclude']:
                    print("Reading file {}".format(os.path.relpath(os.path.join(curdir,item))))
                    if settings['dbg']:
                        self.extra_files.append(ford.sourceform.GenericSource(os.path.join(curdir,item),settings))
                    else:
                        try:
                            self.extra_files.append(ford.sourceform.GenericSource(os.path.join(curdir,item),settings))
                        except Exception as e:
                            print("Warning: Error parsing {}.\n\t{}".format(os.path.relpath(os.path.join(curdir,item)),e.args[0]))
                            continue

    @property
    def allfiles(self):
        """ Instead of duplicating files, it is much more efficient to create the itterator on the fly """
        for f in self.files:
            yield f
        for f in self.extra_files:
            yield f

    @property
    def allfiles(self):
        """ Instead of duplicating files, it is much more efficient to create the itterator on the fly """
        for f in self.files:
            yield f
        for f in self.extra_files:
            yield f

    def __str__(self):
        return self.name

    def correlate(self):
        """
        Associates various constructs with each other.
        """

        print("Correlating information from different parts of your project...")
                        
        non_local_mods = INTRINSIC_MODS        
        for item in self.settings['extra_mods']:
            i = item.index(':')
            if i < 0:
                print('Warning: could not parse extra modules ""'.format(item))
                continue
            name = item[:i].strip()
            url = item[i+1:].strip()
            non_local_mods[name.lower()] = '<a href="{}">{}</a>'.format(url,name)

        # load external FORD FortranModules
        ford.utils.external(self)

        # Match USE statements up with the right modules
        for s in self.modules:
            id_mods(s, self.modules, non_local_mods, self.submodules,
                    self.extModules)
        for s in self.procedures:
            id_mods(s, self.modules, non_local_mods, self.submodules,
                    self.extModules)
        for s in self.programs:
            id_mods(s, self.modules, non_local_mods, self.submodules,
                    self.extModules)
        for s in self.submodules:
            id_mods(s, self.modules, non_local_mods, self.submodules,
                    self.extModules)
        for s in self.blockdata:
            id_mods(s, self.modules, non_local_mods, self.submodules,
                    self.extModules)
        # Get the order to process other correlations with
        deplist = {}
        
        def get_deps(item):
            uselist = [m[0] for m in item.uses]
            for proc in getattr(item,'subroutines',[]):
                uselist.extend(get_deps(proc))
            for proc in getattr(item,'functions',[]):
                uselist.extend(get_deps(proc))
            for proc in getattr(item,'modprocedures',[]):
                uselist.extend(get_deps(proc))
            return uselist
        for mod in self.modules:
            uselist = get_deps(mod)
            uselist = [m for m in uselist if type(m) ==
                       ford.sourceform.FortranModule]
            deplist[mod] = set(uselist)
            mod.deplist = uselist
        for mod in self.submodules:
            if type(mod.ancestor_mod) is ford.sourceform.FortranModule:
                uselist = get_deps(mod)
                uselist = [m for m in uselist if type(m) == ford.sourceform.FortranModule]
                if mod.ancestor:
                    if type(mod.ancestor) is ford.sourceform.FortranSubmodule:
                        uselist.insert(0,mod.ancestor)
                    elif self.settings['warn'].lower() == 'true':
                        print('Warning: could not identify parent SUBMODULE of SUBMODULE ' + mod.name)
                else:
                    uselist.insert(0,mod.ancestor_mod)
                mod.deplist = uselist
                deplist[mod] = set(uselist)
            elif self.settings['warn'].lower() == 'true':
                print('Warning: could not identify parent MODULE of SUBMODULE ' + mod.name)
        # Get dependencies for programs and top-level procedures as well,
        # if dependency graphs are to be produced
        if self.settings['graph'].lower() == 'true':
            for proc in self.procedures:
                proc.deplist = set([m for m in get_deps(proc) if type(m) == ford.sourceform.FortranModule])
            for prog in self.programs:
                prog.deplist = set([m for m in get_deps(prog) if type(m) == ford.sourceform.FortranModule])
            for block in self.blockdata:
                block.deplist = set([m for m in get_deps(block) if type(m) == ford.sourceform.FortranModule])
        ranklist = toposort.toposort_flatten(deplist)
        for proc in self.procedures:
            if proc.parobj == 'sourcefile': ranklist.append(proc)
        ranklist.extend(self.programs)
        ranklist.extend(self.blockdata)

        # Perform remaining correlations for the project
        for container in ranklist:
            if type(container) != str: container.correlate(self)
        for container in ranklist:
            if type(container) != str: container.prune()

        if self.settings['project_url'] == '.':
            url = '..'
        else:
            url = self.settings['project_url']

        for sfile in self.files:
            for module in sfile.modules:
                for function in module.functions:
                    self.procedures.append(function)
                for subroutine in module.subroutines:
                    self.procedures.append(subroutine)
                for interface in module.interfaces:
                    self.procedures.append(interface)
                for absint in module.absinterfaces:
                    self.absinterfaces.append(absint)
                for dtype in module.types:
                    self.types.append(dtype)

            for module in sfile.submodules:
                for function in module.functions:
                    self.procedures.append(function)
                for subroutine in module.subroutines:
                    self.procedures.append(subroutine)
                for function in module.modfunctions:
                    self.submodprocedures.append(function)
                for subroutine in module.modsubroutines:
                    self.submodprocedures.append(subroutine)
                for modproc in module.modprocedures:
                    self.submodprocedures.append(modproc)
                for interface in module.interfaces:
                    self.procedures.append(interface)
                for absint in module.absinterfaces:
                    self.absinterfaces.append(absint)
                for dtype in module.types:
                    self.types.append(dtype)

            for program in sfile.programs:
                for function in program.functions:
                    self.procedures.append(function)
                for subroutine in program.subroutines:
                    self.procedures.append(subroutine)
                for interface in program.interfaces:
                    self.procedures.append(interface)
                for absint in program.absinterfaces:
                    self.absinterfaces.append(absint)
                for dtype in program.types:
                    self.types.append(dtype)

            for block in sfile.blockdata:
                for dtype in block.types:
                    self.types.append(dtype)

        def sum_lines(*argv, **kwargs):
            """ Wrapper for minimizing memory consumption """
            routine = kwargs.get('func', 'num_lines')
            n = 0
            for arg in argv:
                for item in arg:
                    n += getattr(item, routine)
            return n
        self.mod_lines = sum_lines(self.modules, self.submodules)
        self.proc_lines = sum_lines(self.procedures)
        self.file_lines = sum_lines(self.files)
        self.type_lines = sum_lines(self.types)
        self.type_lines_all = sum_lines(self.types, func='num_lines_all')
        self.absint_lines = sum_lines(self.absinterfaces)
        self.prog_lines = sum_lines(self.programs)
        self.block_lines = sum_lines(self.blockdata)
        print()

    def markdown(self,md,base_url='..'):
        """
        Process the documentation with Markdown to produce HTML.
        """
        print("\nProcessing documentation comments...")
        ford.sourceform.set_base_url(base_url)        
        if self.settings['warn'].lower() == 'true': print()
        for src in self.allfiles:
            src.markdown(md, self)

    def make_links(self,base_url='..'):
        """
        Substitute intrasite links to documentation for other parts of 
        the program.
        """
        ford.sourceform.set_base_url(base_url)        
        for src in self.allfiles:
            src.make_links(self)

    def make_srcdir_list(self,exclude_dirs):
        """
        Like os.walk, except that:
        a) directories listed in exclude_dir are excluded with all
          their subdirectories
        b) absolute paths are returned
        """
        srcdir_list = []
        for topdir in self.topdirs:
            srcdir_list.append(topdir)
            srcdir_list += self.recursive_dir_list(topdir,exclude_dirs)
        return srcdir_list

    def recursive_dir_list(self,topdir,skip):
        dir_list = []
        for entry in os.listdir(topdir):
            abs_entry = os.path.join(topdir,entry)
            if os.path.isdir(abs_entry) and (abs_entry not in skip):
                dir_list.append( abs_entry )
                dir_list += self.recursive_dir_list(abs_entry,skip)
        return dir_list
          


def id_mods(obj,modlist,intrinsic_mods={},submodlist=[],extMods=[]):
    """
    Match USE statements up with the right modules
    """
    for i in range(len(obj.uses)):
        for candidate in modlist + extMods:
            if obj.uses[i][0].lower() == candidate.name.lower():
                obj.uses[i] = [candidate, obj.uses[i][1]]
                break
        else:
            if obj.uses[i][0].lower() in intrinsic_mods:
                obj.uses[i] = [intrinsic_mods[obj.uses[i][0].lower()], obj.uses[i][1]]
                continue
    if getattr(obj,'ancestor',None):
        for submod in submodlist:
            if obj.ancestor.lower() == submod.name.lower():
                obj.ancestor = submod
                break
    if hasattr(obj,'ancestor_mod'):
        for mod in modlist:
            if obj.ancestor_mod.lower() == mod.name.lower():
                obj.ancestor_mod = mod
                break
    for modproc in getattr(obj,'modprocedures',[]):
        id_mods(modproc,modlist,intrinsic_mods,extMods)
    for func in getattr(obj,'functions',[]):
        id_mods(func,modlist,intrinsic_mods,extMods)
    for subroutine in getattr(obj,'subroutines',[]):
        id_mods(subroutine,modlist,intrinsic_mods,extMods)<|MERGE_RESOLUTION|>--- conflicted
+++ resolved
@@ -56,12 +56,9 @@
         self.display = settings['display']
         
         if settings['preprocess'].lower() != 'true': settings['fpp_extensions'] = []
-<<<<<<< HEAD
-=======
 
         html_incl_src = settings.get("incl_src","true").lower() == "true"
         
->>>>>>> c5b5dc89
         self.files = []
         self.modules = []
         self.programs = []
