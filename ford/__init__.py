#!/usr/bin/env python
# -- coding: utf-8 --
#
#  ford.py
#  
#  Copyright 2014 Christopher MacMackin <cmacmackin@gmail.com>
#  This file is part of FORD.
#  
#  This program is free software; you can redistribute it and/or modify
#  it under the terms of the GNU General Public License as published by
#  the Free Software Foundation; either version 3 of the License, or
#  (at your option) any later version.
#  
#  This program is distributed in the hope that it will be useful,
#  but WITHOUT ANY WARRANTY; without even the implied warranty of
#  MERCHANTABILITY or FITNESS FOR A PARTICULAR PURPOSE.  See the
#  GNU General Public License for more details.
#  
#  You should have received a copy of the GNU General Public License
#  along with this program; if not, write to the Free Software
#  Foundation, Inc., 51 Franklin Street, Fifth Floor, Boston,
#  MA 02110-1301, USA.
#  
#  

from __future__ import print_function
from contextlib import contextmanager
import sys
import argparse
import markdown
import os
import subprocess
from datetime import date, datetime

import ford.fortran_project
import ford.sourceform
import ford.output
from ford.mdx_math import MathExtension
import ford.utils
import ford.pagetree

if (sys.version_info[0] > 2):
    from io import StringIO
else:
    from StringIO import StringIO

__appname__ = "FORD"
__author__ = "Chris MacMackin"
__credits__ = ["Balint Aradi", "Iain Barrass", "Izaak Beekman",
               "Jérémie Burgalat", "David Dickinson",
               "Gavin Huttley", "Harald Klimach",
               "Nick R. Papior", "Marco Restelli", "Schildkroete23",
               "Stephen J. Turnbull", "Jacob Williams", "Stefano Zhagi"]
__license__ = "GPLv3"
__version__ = "6.0.0"
__maintainer__ = "Chris MacMackin"
__status__ = "Production"

if sys.version_info[0] < 3:
    reload(sys)
    sys.setdefaultencoding('utf8')


@contextmanager
def stdout_redirector(stream):
    old_stdout = sys.stdout
    sys.stdout = stream
    try:
        yield
    finally:
        sys.stdout = old_stdout


LICENSES = { 'by': '<a rel="license" href="http://creativecommons.org/licenses/by/4.0/"><img alt="Creative Commons License" style="border-width:0" src="https://i.creativecommons.org/l/by/4.0/80x15.png" /></a>',
             'by-nd': '<a rel="license" href="http://creativecommons.org/licenses/by-nd/4.0/"><img alt="Creative Commons License" style="border-width:0" src="https://i.creativecommons.org/l/by-nd/4.0/80x15.png" /></a>',
             'by-sa': '<a rel="license" href="http://creativecommons.org/licenses/by-sa/4.0/"><img alt="Creative Commons License" style="border-width:0" src="https://i.creativecommons.org/l/by-sa/4.0/80x15.png" /></a>',
             'by-nc': '<a rel="license" href="http://creativecommons.org/licenses/by-nc/4.0/"><img alt="Creative Commons License" style="border-width:0" src="https://i.creativecommons.org/l/by-nc/4.0/80x15.png" /></a>',
             'by-nc-nd': '<a rel="license" href="http://creativecommons.org/licenses/by-nc-nd/4.0/"><img alt="Creative Commons License" style="border-width:0" src="https://i.creativecommons.org/l/by-nc-nd/4.0/80x15.png" /></a>',
             'by-nc-sa': '<a rel="license" href="http://creativecommons.org/licenses/by-nc-sa/4.0/"><img alt="Creative Commons License" style="border-width:0" src="https://i.creativecommons.org/l/by-nc-sa/4.0/80x15.png" /></a>',
             'gfdl': '<a rel="license" href="http://www.gnu.org/licenses/old-licenses/fdl-1.2.en.html">GNU Free Documentation License</a>',
             'opl': '<a rel="license" href="http://opencontent.org/openpub/">Open Publication License</a>',
             'pdl': '<a rel="license" href="http://www.openoffice.org/licenses/PDL.html">Public Documentation License</a>',
             'bsd': '<a rel="license" href="http://www.freebsd.org/copyright/freebsd-doc-license.html">FreeBSD Documentation License</a>',
<<<<<<< HEAD
             'isc': '<a rel="license" href="https://opensource.org/licenses/ISC">ISC (Internet Systems Consortium) License</a>',
=======
             'mit': '<a rel="license" href="https://opensource.org/licenses/">MIT</a>',
>>>>>>> 38e3c99f
             '': ''
           }

def initialize():
    """
    Method to parse and check configurations of FORD, get the project's 
    global documentation, and create the Markdown reader.
    """
    try:
        import multiprocessing
        ncpus = '{0}'.format(multiprocessing.cpu_count())
    except (ImportError, NotImplementedError):
        ncpus = '0'

    # Setup the command-line options and parse them.
    parser = argparse.ArgumentParser("ford", description="Document a program or library written in modern Fortran. Any command-line options over-ride those specified in the project file.")
    parser.add_argument("project_file",help="file containing the description and settings for the project",
                        type=argparse.FileType('r'))
    parser.add_argument("-d","--src_dir",action="append",help='directories containing all source files for the project')
    parser.add_argument("-p","--page_dir",help="directory containing the optional page tree describing the project")
    parser.add_argument("-o","--output_dir",help="directory in which to place output files")
    parser.add_argument("-s","--css",help="custom style-sheet for the output")
    parser.add_argument("-r","--revision",dest="revision",help="Source code revision the project to document")
    parser.add_argument("--exclude",action="append",help="any files which should not be included in the documentation")
    parser.add_argument("--exclude_dir",action="append",help="any directories whose contents should not be included in the documentation")
    parser.add_argument("-e","--extensions",action="append",help="extensions which should be scanned for documentation (default: f90, f95, f03, f08)")
    parser.add_argument("-m","--macro",action="append",help="preprocessor macro (and, optionally, its value) to be applied to files in need of preprocessing.")
    parser.add_argument("-w","--warn",dest='warn',action='store_true',
                        help="display warnings for undocumented items")
    parser.add_argument("-f","--force",dest='force',action="store_true",
                        help="continue to read file if fatal errors")
    parser.add_argument("--no-search",dest='search',action='store_false',
                        help="don't process documentation to produce a search feature")
    parser.add_argument("-q","--quiet",dest='quiet',action='store_true',
                        help="do not print any description of progress")
    parser.add_argument("-V", "--version", action="version",
                        version="{}, version {}".format(__appname__,__version__))
    parser.add_argument("--debug",dest="dbg",action="store_true",
                        help="display traceback if fatal exception occurs and print faulty line")
    parser.add_argument("-I","--include",action="append",
                        help="any directories which should be searched for include files")
    parser.add_argument("--externalize", action="store_const", const='true',
                        help = "Provide information about Fortran objects in a json database for other FORD projects to refer to.")
    parser.add_argument("-L", "--external_links", dest='external',
                        action="append",
                        help=
""" External projects to link to.
If an entity is not found in the sources, FORD will try to look it up in
those external projects. If those have documentation generated by FORD with
the externalize option, a link will be placed into the documentation wherever
this entity is referred to.
FORD will look in the provided paths for a modules.json file.
"""
)
    # Get options from command-line
    args = parser.parse_args()
    # Set up Markdown reader
    md_ext = ['markdown.extensions.meta','markdown.extensions.codehilite',
              'markdown.extensions.extra',MathExtension(),'md_environ.environ']
    md = markdown.Markdown(extensions=md_ext, output_format="html5",
    extension_configs={})
    # Read in the project-file. This will contain global documentation (which
    # will appear on the homepage) as well as any information about the project
    # and settings for generating the documentation.
    proj_docs = args.project_file.read()
    md.convert(proj_docs)
    # Remake the Markdown object with settings parsed from the project_file
    if 'md_base_dir' in md.Meta: md_base = md.Meta['md_base_dir'][0] 
    else: md_base = os.path.dirname(args.project_file.name)
    md_ext.append('markdown_include.include')
    if 'md_extensions' in md.Meta: md_ext.extend(md.Meta['md_extensions'])
    md = markdown.Markdown(extensions=md_ext, output_format="html5",
            extension_configs={'markdown_include.include': {'base_path': md_base}})
    md.reset()
    # Re-read the project file
    proj_docs = md.convert(proj_docs)
    proj_data = md.Meta
    md.reset()
    # Get the default options, and any over-rides, straightened out
    options = ['src_dir','extensions','fpp_extensions','fixed_extensions',
               'output_dir','css','exclude', 'external', 'externalize',
               'project','author','author_description','author_pic',
               'summary','github','gitlab','bitbucket','facebook','twitter',
               'google_plus','linkedin','email','website','project_github','project_gitlab',
               'project_bitbucket','project_website','project_download',
               'project_sourceforge','project_url', 'doc_license',
               'display','hide_undoc','version',
               'year','docmark','predocmark','docmark_alt','predocmark_alt',
               'media_dir','favicon','warn','extra_vartypes','page_dir',
<<<<<<< HEAD
               'incl_src','alias','copy_subdir',
=======
               'privacy_policy_url','terms_of_service_url',
               'incl_src', 'force','copy_subdir','alias',
>>>>>>> 38e3c99f
               'source','exclude_dir','macro','include','preprocess','quiet',
               'search','lower','sort','extra_mods','dbg','graph',
               'graph_maxdepth', 'graph_maxnodes',
               'license','extra_filetypes','preprocessor','creation_date',
               'print_creation_date','proc_internals','coloured_edges',
               'graph_dir','gitter_sidecar','mathjax_config','parallel',
               'revision', 'fixed_length_limit','max_frontpage_items',
               'encoding']
    defaults = {'src_dir':             ['./src'],
                'extensions':          ['f90','f95','f03','f08','f15'],
                'fpp_extensions':      ['F90','F95','F03','F08','F15','F','FOR'],
                'fixed_extensions':    ['f','for','F','FOR'],
                'output_dir':          './doc',
                'project':             'Fortran Program',
                'project_url':         '',
                'display':             ['public','protected'],
                'hide_undoc':          'false',
                'year':                date.today().year,
                'exclude':             [],
                'exclude_dir':         [],
                'copy_subdir':         [],
                'external':            [],
                'externalize':         'false',
                'docmark':             '!',
                'docmark_alt':         '*',
                'predocmark':          '>',
                'predocmark_alt':      '|',
                'alias':               [],
                'favicon':             'default-icon',
                'extra_vartypes':      [],
                'incl_src':            'true',
                'source':              'false',
                'macro':               [],
                'include':             [],
                'preprocess':          'true',
                'preprocessor':        '',
                'proc_internals':      'false',
                'warn':                'false',
                'force':               'false',
                'quiet':               'false',
                'search':              'true',
                'lower':               'false',
                'sort':                'src',
                'extra_mods':          [],
                'dbg':                 True,
                'graph':               'false',
                'graph_maxdepth':      '10000',
                'graph_maxnodes':      '1000000000',
                'license':             '',
                'doc_license':         '',
                'extra_filetypes':     [],
                'creation_date':       '%Y-%m-%dT%H:%M:%S.%f%z',
                'print_creation_date': 'false',
                'coloured_edges':      'false',
                'parallel':            ncpus,
                'fixed_length_limit':  'true',
                'max_frontpage_items': 10,
                'encoding':            'utf-8',
               }
    listopts = ['extensions','fpp_extensions','fixed_extensions','display',
<<<<<<< HEAD
                'extra_vartypes','src_dir','alias','exclude','exclude_dir',
                'macro','include','extra_mods','extra_filetypes','external',
                'copy_subdir']
=======
                'extra_vartypes','src_dir','exclude','exclude_dir',
                'macro','include','extra_mods','extra_filetypes','copy_subdir','alias']
>>>>>>> 38e3c99f
    # Evaluate paths relative to project file location
    if args.warn:
        args.warn = 'true'
    else:
        del args.warn
    if args.force:
        args.force = 'true'
    else:
        del args.force
    if args.quiet:
        args.quiet = 'true'
    else:
        del args.quiet
    if not args.search:
        args.search = 'false'
    else:
        del args.search
    for option in options:
        if hasattr(args,option) and getattr(args,option):
            proj_data[option] = getattr(args,option)
        elif option in proj_data:
            # Think if there is a safe  way to evaluate any expressions found in this list
            #proj_data[option] = proj_data[option]
            if option not in listopts:
                proj_data[option] = '\n'.join(proj_data[option])
        elif option in defaults:
           proj_data[option] = defaults[option]
    base_dir = os.path.abspath(os.path.dirname(args.project_file.name))
    proj_data['base_dir'] = base_dir
    for var in ['src_dir','exclude_dir','include']:
        if var in proj_data:
            proj_data[var] = [os.path.normpath(os.path.join(base_dir,os.path.expanduser(os.path.expandvars(p)))) for p in proj_data[var]]
    for var in ['page_dir','output_dir','graph_dir','media_dir','css','mathjax_config']:
        if var in proj_data:
            proj_data[var] = os.path.normpath(os.path.join(base_dir,os.path.expanduser(os.path.expandvars(proj_data[var]))))
    if proj_data['favicon'].strip() != defaults['favicon']:
        proj_data['favicon'] = os.path.normpath(os.path.join(base_dir,os.path.expanduser(os.path.expandvars(proj_data['favicon']))))
    proj_data['display'] = [ item.lower() for item in proj_data['display'] ]
    proj_data['incl_src'] = proj_data['incl_src'].lower()
    proj_data['creation_date'] = datetime.now().strftime(proj_data['creation_date'])
    relative = (proj_data['project_url'] == '')
    proj_data['relative'] = relative
    proj_data['extensions'] += [ext for ext in proj_data['fpp_extensions'] if ext not in proj_data['extensions']]
    # Parse file extensions and comment characters for extra filetypes
    extdict = {}
    for ext in proj_data['extra_filetypes']:
        sp = ext.split()
        if len(sp) < 2: continue
        if (len(sp)==2):
            extdict[sp[0]] = (sp[1])        # (comment_char) only
        else:
            extdict[sp[0]] = (sp[1],sp[2])  # (comment_char and lexer_str)
    proj_data['extra_filetypes'] = extdict
    # Make sure no src_dir is contained within output_dir
    for projdir in proj_data['src_dir']:
        proj_path = ford.utils.split_path(projdir)
        out_path  = ford.utils.split_path(proj_data['output_dir'])
        for directory in out_path:
            if len(proj_path) == 0:
                break
            if directory == proj_path[0]:
                proj_path.remove(directory)
            else:
                break
        else:
            print('Error: directory containing source-code {} a subdirectory of output directory {}.'.format(projdir,proj_data['output_dir']))
            sys.exit(1)
    # Check that none of the docmarks are the same
    if proj_data['docmark'] == proj_data['predocmark'] != '':
        print('Error: docmark and predocmark are the same.')
        sys.exit(1)
    if proj_data['docmark'] == proj_data['docmark_alt'] != '':
        print('Error: docmark and docmark_alt are the same.')
        sys.exit(1)
    if proj_data['docmark'] == proj_data['predocmark_alt'] != '':
        print('Error: docmark and predocmark_alt are the same.')
        sys.exit(1)
    if proj_data['docmark_alt'] == proj_data['predocmark'] != '':
        print('Error: docmark_alt and predocmark are the same.')
        sys.exit(1)
    if proj_data['docmark_alt'] == proj_data['predocmark_alt'] != '':
        print('Error: docmark_alt and predocmark_alt are the same.')
        sys.exit(1)
    if proj_data['predocmark'] == proj_data['predocmark_alt'] != '':
        print('Error: predocmark and predocmark_alt are the same.')
        sys.exit(1)
    # Add gitter sidecar if specified in metadata
    if 'gitter_sidecar' in proj_data:
        proj_docs += '''
        <script>
            ((window.gitter = {{}}).chat = {{}}).options = {{
            room: '{}'
            }};
        </script>
        <script src="https://sidecar.gitter.im/dist/sidecar.v1.js" async defer></script>
        '''.format(proj_data['gitter_sidecar'].strip())
    # Handle preprocessor:
    if proj_data['preprocess'].lower() == 'true':
        if proj_data['preprocessor']:
            preprocessor = proj_data['preprocessor'].split()
        else:
            preprocessor = ['cpp','-traditional-cpp','-E', '-D__GFORTRAN__']

        # Check whether preprocessor works (reading nothing from stdin)
        try:
            devnull = open(os.devnull)
            subprocess.Popen(preprocessor, stdin=devnull, stdout=devnull,
                             stderr=devnull).communicate()
        except OSError as ex:
            print('Warning: Testing preprocessor failed')
            print('  Preprocessor command: {}'.format(preprocessor))
            print('  Exception: {}'.format(ex))
            print('  -> Preprocessing turned off')
            proj_data['preprocess'] = 'false'
        else:
            proj_data['preprocess'] = 'true'
            proj_data['preprocessor'] = preprocessor
    
    # Get the correct license for project license or use value as a custom license value.
    try:
        proj_data['license'] = LICENSES[proj_data['license'].lower()]
    except KeyError:
        print('Notice: license "{}" is not a recognized value, using the value as a custom license value.'.format(proj_data['license']))
    # Get the correct license for doc license(website or doc) or use value as a custom license value.
    try:
        proj_data['doc_license'] = LICENSES[proj_data['doc_license'].lower()]
    except KeyError:
        print('Notice: doc_license "{}" is not a recognized value, using the value as a custom license value.'.format(proj_data['doc_license']))
        
    # Return project data, docs, and the Markdown reader
    md.reset()
    md.Meta = {}
    return (proj_data, proj_docs, md)


def main(proj_data,proj_docs,md):
    """
    Main driver of FORD.
    """
    if proj_data['relative']: proj_data['project_url'] = '.'
    # Parse the files in your project
    project = ford.fortran_project.Project(proj_data)
    if len(project.files) < 1:
        print("Error: No source files with appropriate extension found in specified directory.")
        sys.exit(1)        

    # Define core macros:
    ford.utils.register_macro('url = {0}'.format(proj_data['project_url']))
    ford.utils.register_macro( 'media = {0}'.format(
                                    os.path.join(proj_data['project_url'],
                                                 'media') ) )
    ford.utils.register_macro( 'page = {0}'.format(
                                    os.path.join(proj_data['project_url'],
                                                 'page') ) )

    # Convert the documentation from Markdown to HTML. Make sure to properly
    # handle LateX and metadata.
    if proj_data['relative']:
        project.markdown(md,'..')
    else:
        project.markdown(md,proj_data['project_url'])
    project.correlate()
    if proj_data['relative']:
        project.make_links('..')
    else:
        project.make_links(proj_data['project_url'])

<<<<<<< HEAD
    # Register the user defined aliases:
    for alias in proj_data['alias']:
        val, key = ford.utils.register_macro(alias)
        if key == None:
            raise RuntimeError('Error, no alias name provided for {0}'.format(val))
=======
    # Define core macros:
    ford.utils.register_macro('url = {0}'.format(proj_data['project_url']))
    ford.utils.register_macro( 'media = {0}'.format(
                                    os.path.join(proj_data['project_url'],
                                                 'media') ) )
    ford.utils.register_macro( 'page = {0}'.format(
                                    os.path.join(proj_data['project_url'],
                                                 'page') ) )
    # Register the user defined aliases:
    for alias in proj_data['alias']:
        ford.utils.register_macro(alias)
>>>>>>> 38e3c99f

    # Convert summaries and descriptions to HTML
    if proj_data['relative']: ford.sourceform.set_base_url('.')
    if 'summary' in proj_data:
        proj_data['summary'] = md.convert(proj_data['summary'])
        proj_data['summary'] = ford.utils.sub_links(ford.utils.sub_macros(ford.utils.sub_notes(proj_data['summary'])),project)
    if 'author_description' in proj_data:
        proj_data['author_description'] = md.convert(proj_data['author_description'])
        proj_data['author_description'] = ford.utils.sub_links(ford.utils.sub_macros(ford.utils.sub_notes(proj_data['author_description'])),project)
    proj_docs_ = ford.utils.sub_links(ford.utils.sub_macros(ford.utils.sub_notes(proj_docs)),project)
    # Process any pages
    if 'page_dir' in proj_data:
        page_tree = ford.pagetree.get_page_tree(os.path.normpath(proj_data['page_dir']),proj_data['copy_subdir'],md)
        print()
    else:
        page_tree = None
    proj_data['pages'] = page_tree

    # Produce the documentation using Jinja2. Output it to the desired location
    # and copy any files that are needed (CSS, JS, images, fonts, source files,
    # etc.)

    docs = ford.output.Documentation(proj_data,proj_docs_,project,page_tree)
    docs.writeout()

    if proj_data['externalize'].lower() == 'true':
        # save FortranModules to a JSON file which then can be used
        # for external modules
        ford.utils.external(project, make=True, path=proj_data['output_dir'])

    print('')
    return 0


def run():
    proj_data, proj_docs, md = initialize()
    if proj_data['quiet'].lower() == 'true':
        f = StringIO()
        with stdout_redirector(f):
            main(proj_data,proj_docs,md)
    else:
        main(proj_data,proj_docs,md)


if __name__ == '__main__':
    run()<|MERGE_RESOLUTION|>--- conflicted
+++ resolved
@@ -81,11 +81,8 @@
              'opl': '<a rel="license" href="http://opencontent.org/openpub/">Open Publication License</a>',
              'pdl': '<a rel="license" href="http://www.openoffice.org/licenses/PDL.html">Public Documentation License</a>',
              'bsd': '<a rel="license" href="http://www.freebsd.org/copyright/freebsd-doc-license.html">FreeBSD Documentation License</a>',
-<<<<<<< HEAD
              'isc': '<a rel="license" href="https://opensource.org/licenses/ISC">ISC (Internet Systems Consortium) License</a>',
-=======
              'mit': '<a rel="license" href="https://opensource.org/licenses/">MIT</a>',
->>>>>>> 38e3c99f
              '': ''
            }
 
@@ -175,12 +172,8 @@
                'display','hide_undoc','version',
                'year','docmark','predocmark','docmark_alt','predocmark_alt',
                'media_dir','favicon','warn','extra_vartypes','page_dir',
-<<<<<<< HEAD
-               'incl_src','alias','copy_subdir',
-=======
                'privacy_policy_url','terms_of_service_url',
                'incl_src', 'force','copy_subdir','alias',
->>>>>>> 38e3c99f
                'source','exclude_dir','macro','include','preprocess','quiet',
                'search','lower','sort','extra_mods','dbg','graph',
                'graph_maxdepth', 'graph_maxnodes',
@@ -241,14 +234,8 @@
                 'encoding':            'utf-8',
                }
     listopts = ['extensions','fpp_extensions','fixed_extensions','display',
-<<<<<<< HEAD
-                'extra_vartypes','src_dir','alias','exclude','exclude_dir',
-                'macro','include','extra_mods','extra_filetypes','external',
-                'copy_subdir']
-=======
                 'extra_vartypes','src_dir','exclude','exclude_dir',
                 'macro','include','extra_mods','extra_filetypes','copy_subdir','alias']
->>>>>>> 38e3c99f
     # Evaluate paths relative to project file location
     if args.warn:
         args.warn = 'true'
@@ -395,6 +382,18 @@
         print("Error: No source files with appropriate extension found in specified directory.")
         sys.exit(1)        
 
+    # Convert the documentation from Markdown to HTML. Make sure to properly
+    # handle LateX and metadata.
+    if proj_data['relative']:
+        project.markdown(md,'..')
+    else:
+        project.markdown(md,proj_data['project_url'])
+    project.correlate()
+    if proj_data['relative']:
+        project.make_links('..')
+    else:
+        project.make_links(proj_data['project_url'])
+
     # Define core macros:
     ford.utils.register_macro('url = {0}'.format(proj_data['project_url']))
     ford.utils.register_macro( 'media = {0}'.format(
@@ -404,37 +403,9 @@
                                     os.path.join(proj_data['project_url'],
                                                  'page') ) )
 
-    # Convert the documentation from Markdown to HTML. Make sure to properly
-    # handle LateX and metadata.
-    if proj_data['relative']:
-        project.markdown(md,'..')
-    else:
-        project.markdown(md,proj_data['project_url'])
-    project.correlate()
-    if proj_data['relative']:
-        project.make_links('..')
-    else:
-        project.make_links(proj_data['project_url'])
-
-<<<<<<< HEAD
-    # Register the user defined aliases:
-    for alias in proj_data['alias']:
-        val, key = ford.utils.register_macro(alias)
-        if key == None:
-            raise RuntimeError('Error, no alias name provided for {0}'.format(val))
-=======
-    # Define core macros:
-    ford.utils.register_macro('url = {0}'.format(proj_data['project_url']))
-    ford.utils.register_macro( 'media = {0}'.format(
-                                    os.path.join(proj_data['project_url'],
-                                                 'media') ) )
-    ford.utils.register_macro( 'page = {0}'.format(
-                                    os.path.join(proj_data['project_url'],
-                                                 'page') ) )
     # Register the user defined aliases:
     for alias in proj_data['alias']:
         ford.utils.register_macro(alias)
->>>>>>> 38e3c99f
 
     # Convert summaries and descriptions to HTML
     if proj_data['relative']: ford.sourceform.set_base_url('.')
