--- conflicted
+++ resolved
@@ -39,16 +39,10 @@
 import ford.sourceform
 import ford.output
 import ford.utils
-<<<<<<< HEAD
-import ford.pagetree
-from ford.md_environ import EnvironExtension
-from ford.md_extensions import AdmonitionExtension
-=======
 from ford.pagetree import get_page_tree
 from ford._markdown import MetaMarkdown
 
 from importlib.metadata import version, PackageNotFoundError
->>>>>>> 3657bffe
 
 try:
     __version__ = version(__name__)
@@ -398,24 +392,8 @@
 
     DEFAULT_SETTINGS["parallel"] = ncpus
 
-<<<<<<< HEAD
-    # Set up Markdown reader
-    md_ext = [
-        "markdown.extensions.meta",
-        "markdown.extensions.codehilite",
-        "markdown.extensions.extra",
-        "mdx_math",
-        EnvironExtension(),
-        AdmonitionExtension(),
-    ]
-    md = markdown.Markdown(
-        extensions=md_ext, output_format="html5", extension_configs={}
-    )
-
-=======
     # Initial set up of Markdown reader
     md = MetaMarkdown()
->>>>>>> 3657bffe
     md.convert(proj_docs)
 
     # Remake the Markdown object with settings parsed from the project_file
