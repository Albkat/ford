# -*- coding: utf-8 -*-
#
#  graphs.py
#  This file is part of FORD.
#
#  Copyright 2015 Christopher MacMackin <cmacmackin@gmail.com>
#
#  This program is free software; you can redistribute it and/or modify
#  it under the terms of the GNU General Public License as published by
#  the Free Software Foundation; either version 3 of the License, or
#  (at your option) any later version.
#
#  This program is distributed in the hope that it will be useful,
#  but WITHOUT ANY WARRANTY; without even the implied warranty of
#  MERCHANTABILITY or FITNESS FOR A PARTICULAR PURPOSE.  See the
#  GNU General Public License for more details.
#
#  You should have received a copy of the GNU General Public License
#  along with this program; if not, write to the Free Software
#  Foundation, Inc., 51 Franklin Street, Fifth Floor, Boston,
#  MA 02110-1301, USA.
#
#

from __future__ import annotations

import colorsys
import copy
import itertools
import os
import pathlib
import re
from typing import Dict, Iterable, List, Optional, Set, Tuple, Type, Union, cast
import warnings

from graphviz import Digraph, ExecutableNotFound
from graphviz import version as graphviz_version
from tqdm import tqdm
from tqdm.contrib.concurrent import process_map

import ford.utils

from ford.sourceform import (
    ExternalFunction,
    ExternalInterface,
    ExternalModule,
    ExternalProgram,
    ExternalSourceFile,
    ExternalSubmodule,
    ExternalSubroutine,
    ExternalType,
    FortranBlockData,
    FortranContainer,
    FortranInterface,
    FortranModule,
    FortranProcedure,
    FortranProgram,
    FortranSourceFile,
    FortranSubmodule,
    FortranSubmoduleProcedure,
    FortranBoundProcedure,
    FortranType,
)

try:
    graphviz_version()
    graphviz_installed = True
except ExecutableNotFound:
    graphviz_installed = False


HYPERLINK_RE = re.compile(
    r"^\s*<\s*a\s+.*href=(\"[^\"]+\"|'[^']+').*>(.*)</\s*a\s*>\s*$", re.IGNORECASE
)
WIDTH_RE = re.compile('width="(.*?)pt"', re.IGNORECASE)
HEIGHT_RE = re.compile('height="(.*?)pt"', re.IGNORECASE)
EM_RE = re.compile("<em>(.*)</em>", re.IGNORECASE)


def newdict(old, key, val):
    new = copy.copy(old)
    new[key] = val
    return new


def is_module(obj):
    return isinstance(obj, FortranModule)


def is_submodule(obj):
    return isinstance(obj, FortranSubmodule)


def is_type(obj):
    return isinstance(obj, FortranType)


def is_proc(obj):
    return isinstance(
        obj,
        (FortranProcedure, FortranInterface, FortranSubmoduleProcedure, FortranBoundProcedure),
    )


def is_program(obj):
    return isinstance(obj, FortranProgram)


def is_sourcefile(obj):
    return isinstance(obj, FortranSourceFile)


def is_blockdata(obj):
    return isinstance(obj, FortranBlockData)


NodeCollection = Dict[FortranContainer, "BaseNode"]


class GraphData:
    """Stores graph nodes representing Fortran entities to be
    displayed in a graph, as well as some customisation options for
    graphs

    Parameters
    ----------
    parent_dir:
        Path to top of site
    coloured_edges:
        If true, arrows between nodes are coloured, otherwise they are black
    show_proc_parent:
        If true, the parent of a procedure is shown in the node label

    """

    def __init__(self, parent_dir: str, coloured_edges: bool, show_proc_parent: bool):
        self.submodules: NodeCollection = {}
        self.modules: NodeCollection = {}
        self.types: NodeCollection = {}
        self.procedures: NodeCollection = {}
        self.programs: NodeCollection = {}
        self.sourcefiles: NodeCollection = {}
        self.blockdata: NodeCollection = {}
        self.parent_dir = parent_dir
        self.coloured_edges = coloured_edges
        self.show_proc_parent = show_proc_parent

    def _get_collection_and_node_type(
        self, obj: FortranContainer
    ) -> Tuple[NodeCollection, Type["BaseNode"]]:
        """Helper function for `register` and `get_node`: get the
        appropriate container for ``obj``, and the corresponding node
        type

        """

        if is_submodule(obj):
            return self.submodules, SubmodNode
        if is_module(obj):
            return self.modules, ModNode
        if is_type(obj):
            return self.types, TypeNode
        if is_proc(obj):
            return self.procedures, ProcNode
        if is_program(obj):
            return self.programs, ProgNode
        if is_sourcefile(obj):
            return self.sourcefiles, FileNode
        if is_blockdata(obj):
            return self.blockdata, BlockNode

        raise BadType(
            f"Unrecognised object type '{type(obj).__name__}' for object '{obj}' when constructing graphs"
        )

    def register(
        self, obj: FortranContainer, hist: Optional[NodeCollection] = None
    ) -> None:
        """Create and store the graph node for ``obj``, if it hasn't
        already been registered

        Parameters
        ----------
        obj:
            Some Fortran entity
        hist:
            Collection of previously seen objects, used when
            registering children during node creation

        """

        collection, NodeType = self._get_collection_and_node_type(obj)
        if obj not in collection:
            collection[obj] = NodeType(obj, self, hist)

    def get_node(
        self, obj: FortranContainer, hist: Optional[NodeCollection] = None
    ) -> BaseNode:
        """Returns the node corresponding to ``obj``. If does not
        already exist then it will create it.

        Parameters
        ----------
        obj:
            Some Fortran entity
        hist:
            Collection of previously seen objects, used when
            registering children during node creation

        """
        hist = hist or {}

        if obj in hist:
            return hist[obj]

        collection, _ = self._get_collection_and_node_type(obj)
        if obj not in collection:
            self.register(obj, hist)

        return collection[obj]

    def get_module_node(self, mod: Union[FortranModule, str]) -> ModNode:
        if isinstance(mod, str):
            # Most likely a third-party module
            mod = ExternalModule(mod)
        return cast(ModNode, self.get_node(mod))

    def get_procedure_node(
        self,
        procedure: Union[FortranProcedure, str],
        hist: NodeCollection,
    ) -> ProcNode:
        if isinstance(procedure, str):
            # Most likely a third-party procedure
            procedure = ExternalSubroutine(procedure)
            procedure.proctype = "unknown"

        return cast(ProcNode, self.get_node(procedure, hist))

    def get_type_node(
        self, type_: Union[FortranType, str], hist: NodeCollection
    ) -> TypeNode:
        if isinstance(type_, str):
            # Most likely a third-party type
            type_ = ExternalType(type_)

        return cast(TypeNode, self.get_node(type_, hist))


def get_call_nodes(calls, visited=None, result=None):
    '''
    takes a list of calls, and returns a set of all the calls that should
    be nodes in the graph

    not all calls are a node, some are not visible, and some are simple 
    procedure bindings (bindings that bind one procedure to one label)

    these should be skipped, and show a call to their descendant instead
    '''
    
    if visited is None:
        visited = set()
    if result is None:
        result = set()
    
    for call in calls:
        # ensure we haven't already visited this call
        if call in visited:
            continue
        visited.add(call)

        # value for if the call is a simple binding
        is_simple_binding = (isinstance(call, FortranBoundProcedure) 
                            and len(call.bindings) == 1 
                            and not isinstance(call.bindings[0], FortranBoundProcedure))

        if getattr(call,"visible",True) and not is_simple_binding:
            # If the call is visible and isn't a simple binding, add it to the result.
            result.add(call)
        else:
            # If the call is not visible or a simple binding, recursively call the function on the children of the call.
            calls = getattr(call, "calls", []) + getattr(call, "bindings", [])
            get_call_nodes(calls, visited, result)

    return result


class BaseNode:
    """Graph node representing some Fortran entity

    Parameters
    ----------
    obj:
        Fortran entity instance or name
    graph_data:
        Collection of nodes for other entities
    hist:

    """

    colour = "#777777"

    def __init__(
        self,
        obj: Union[FortranContainer, str],
        graph_data: GraphData,
        hist: Optional[NodeCollection] = None,
    ):
        self.attribs = {"color": self.colour, "fontcolor": "white", "style": "filled"}
        if isinstance(
            obj,
            (
                ExternalModule,
                ExternalSubmodule,
                ExternalType,
                ExternalSubroutine,
                ExternalFunction,
                ExternalInterface,
                ExternalSubroutine,
                ExternalProgram,
                ExternalSourceFile,
            ),
        ):
            self.fromstr = True
            obj = obj.name

        self.url = None
        if isinstance(obj, str):
            self.fromstr = True
            if m := HYPERLINK_RE.match(obj):
                self.url = m.group(1)[1:-1]
                self.name = m.group(2)
            else:
                self.name = obj
            self.ident = self.name
        else:
            self.fromstr = False
            d = obj.get_dir() or "none"
            self.ident = f"{d}~{obj.ident}"
            self.name = obj.name
            if m := EM_RE.search(self.name):
                self.name = "<<i>" + m.group(1).strip() + "</i>>"
            self.url = obj.get_url()

        self.attribs["label"] = self.name
        if self.url and getattr(obj, "visible", True):
            if self.fromstr or hasattr(obj, "external_url"):
                self.attribs["URL"] = self.url
            else:
                self.attribs["URL"] = graph_data.parent_dir + self.url
        self.afferent = 0
        self.efferent = 0

    def __eq__(self, other):
        return self.ident == other.ident

    def __lt__(self, other):
        return self.ident < other.ident

    def __hash__(self):
        # When making graphs in parallel, nodes might not have all
        # their attributes at some point?
        try:
            return hash(self.ident)
        except AttributeError:
            return id(self)


class ModNode(BaseNode):
    colour = "#337AB7"

    def __init__(self, obj, gd, hist=None):
        super().__init__(obj, gd)
        self.uses = set()
        self.used_by = set()
        self.children = set()
        if self.fromstr:
            return
        for u in obj.uses:
            n = gd.get_module_node(u)
            n.used_by.add(self)
            n.afferent += 1
            self.uses.add(n)
            self.efferent += n.efferent


class SubmodNode(ModNode):
    colour = "#5bc0de"

    def __init__(self, obj, gd, hist=None):
        super().__init__(obj, gd)
        del self.used_by
        if self.fromstr:
            return
        if obj.parent_submodule:
            self.ancestor = gd.get_node(obj.parent_submodule)
        else:
            self.ancestor = gd.get_module_node(obj.ancestor_module)
        self.ancestor.children.add(self)
        self.efferent += 1
        self.ancestor.afferent += 1


class TypeNode(BaseNode):
    colour = "#5cb85c"

    def __init__(self, obj, gd, hist=None):
        super().__init__(obj, gd)
        self.ancestor = None
        self.children = set()
        self.comp_types = dict()
        self.comp_of = dict()
        if self.fromstr:
            return

        hist = newdict(hist or {}, obj, self)

        if hasattr(obj, "external_url"):
            # Stop following chain, as this object is in an external project
            return

        if obj.extends:
            self.ancestor = gd.get_type_node(obj.extends, hist)
            self.ancestor.children.add(self)
            self.ancestor.visible = getattr(obj.extends, "visible", True)

        for var in obj.local_variables:
            if var.vartype not in ["type", "class"]:
                continue

            proto = var.proto[0]
            if proto == "*":
                continue

            node = gd.get_type_node(proto, hist)

            node.visible = getattr(proto, "visible", True)
            if self in node.comp_of:
                node.comp_of[self] += ", " + var.name
            else:
                node.comp_of[self] = var.name
            if node in self.comp_types:
                self.comp_types[node] += ", " + var.name
            else:
                self.comp_types[node] = var.name


class ProcNode(BaseNode):
    COLOURS = {"subroutine": "#d9534f", "function": "#d94e8f", "interface": "#A7506F", "boundproc": "#A7506F"}

    @property
    def colour(self):
        return ProcNode.COLOURS.get(self.proctype, super().colour)

    def __init__(self, obj, gd, hist=None):
        # ToDo: Figure out appropriate way to handle interfaces to routines in submodules.
        self.proctype = getattr(obj, "proctype", "").lower()
        if self.proctype == "" and isinstance(obj, FortranBoundProcedure):
            self.proctype = "boundproc"
        super().__init__(obj, gd)

        if isinstance(obj, FortranBoundProcedure):
            binder = getattr(obj, "parent", None)
            parent = getattr(binder, "parent", None)
        else:
            parent = getattr(obj, "parent", None)
            binder = getattr(getattr(obj, "binding", None), "parent", None)

        parent_label = ""
        binding_label = ""
        if parent:
            parent_label = f"{parent.name}::"
        if binder:
            binding_label = f"{binder.name}%"

        self.attribs["label"] = f"{parent_label}{binding_label}{self.name}"

        self.uses = set()
        self.calls = set()
        self.called_by = set()
        self.interfaces = set()
        self.interfaced_by = set()

        if self.fromstr:
            return

        hist = newdict(hist or {}, obj, self)

        for u in getattr(obj, "uses", []):
            n = gd.get_module_node(u)
            n.used_by.add(self)
            self.uses.add(n)
        
        for call in get_call_nodes(getattr(obj, "calls", []) + getattr(obj, "bindings", [])):
            n = gd.get_procedure_node(call, hist)
            n.called_by.add(self)
            self.calls.add(n)

<<<<<<< HEAD
        seen = {}
        calls = deque(getattr(obj, "calls", []))
        while calls:
            c = calls.popleft()
            if getattr(c, "visible", True):
                n = gd.get_procedure_node(c, hist)
                n.called_by.add(self)
                self.calls.add(n)
            elif getattr(c, "parobj", None) == "proc" and c not in seen:
                calls.extend(getattr(c, "calls", []))
                seen[c] = True

        if obj.proctype.lower() != "interface":
=======
        if self.proctype != "interface":
>>>>>>> fd0470ad
            return

        for m in getattr(obj, "modprocs", []):
            if m.procedure and getattr(m.procedure, "visible", True):
                n = gd.get_procedure_node(m.procedure, hist)
                n.interfaced_by.add(self)
                self.interfaces.add(n)

        if (
            hasattr(obj, "procedure")
            and obj.procedure.module
            and obj.procedure.module is not True
            and getattr(obj.procedure.module, "visible", True)
        ):
            n = gd.get_procedure_node(obj.procedure.module, hist)
            n.interfaced_by.add(self)
            self.interfaces.add(n)


class ProgNode(BaseNode):
    colour = "#f0ad4e"

    def __init__(self, obj, gd, hist=None):
        super().__init__(obj, gd)
        self.uses = set()
        self.calls = set()
        if self.fromstr:
            return
        for u in obj.uses:
            n = gd.get_module_node(u)
            n.used_by.add(self)
            self.uses.add(n)

        for call in get_call_nodes(obj.calls):
            n = gd.get_procedure_node(call, hist)
            n.called_by.add(self)
            self.calls.add(n)


class BlockNode(BaseNode):
    colour = "#5cb85c"

    def __init__(self, obj, gd, hist=None):
        super().__init__(obj, gd)
        self.uses = set()
        if self.fromstr:
            return
        for u in obj.uses:
            n = gd.get_module_node(u)
            n.used_by.add(self)
            self.uses.add(n)


class FileNode(BaseNode):
    colour = "#f0ad4e"

    def __init__(self, obj, gd, hist=None):
        super().__init__(obj, gd)
        self.afferent = set()  # Things depending on this file
        self.efferent = set()  # Things this file depends on

        if self.fromstr:
            return

        hist = newdict(hist or {}, obj, self)

        for mod in itertools.chain(
            obj.modules,
            obj.submodules,
            obj.functions,
            obj.subroutines,
            obj.programs,
            obj.blockdata,
        ):
            for dep in mod.deplist:
                sourcefile = dep.hierarchy[0]
                if sourcefile == obj:
                    continue
                n = hist.get(sourcefile, gd.get_node(sourcefile, hist))
                n.afferent.add(self)
                self.efferent.add(n)


def _edge(
    tail: BaseNode, head: BaseNode, style: str, colour: str, label: Optional[str] = None
) -> Dict:
    return {
        "tail_node": tail,
        "head_node": head,
        "edge": {
            "tail_name": tail.ident,
            "head_name": head.ident,
            "style": style,
            "color": colour,
            "label": label,
        },
    }


def _solid_edge(
    tail: BaseNode, head: BaseNode, colour: str, label: Optional[str] = None
) -> Dict:
    return _edge(tail, head, "solid", colour, label)


def _dashed_edge(
    tail: BaseNode, head: BaseNode, colour: str, label: Optional[str] = None
) -> Dict:
    return _edge(tail, head, "dashed", colour, label)


if graphviz_installed:
    # Create the legends for the graphs. These are their own separate graphs,
    # without edges
    gd = GraphData("", False, False)

    # Graph nodes for a bunch of fake entities that we'll use in the legend
    _module = gd.get_node(ExternalModule("Module"))
    _submodule = gd.get_node(ExternalSubmodule("Submodule"))
    _type = gd.get_node(ExternalType("Type"))
    _subroutine = gd.get_node(ExternalSubroutine("Subroutine"))
    _function = gd.get_node(ExternalFunction("Function"))
    _interface = gd.get_node(ExternalInterface("Interface"))
    _unknown_proc = ExternalSubroutine("Unknown Procedure Type")
    _unknown_proc.proctype = "Unknown"
    _unknown = gd.get_node(_unknown_proc)
    _program = gd.get_node(ExternalProgram("Program"))
    _sourcefile = gd.get_node(ExternalSourceFile("Source File"))

    def _make_legend(entities):
        """Make a legend containing a collection of entities"""
        dot = Digraph(
            "Graph Key",
            graph_attr={"size": "8.90625,1000.0", "concentrate": "false"},
            node_attr={
                "shape": "box",
                "height": "0.0",
                "margin": "0.08",
                "fontname": "Helvetica",
                "fontsize": "10.5",
            },
            edge_attr={"fontname": "Helvetica", "fontsize": "9.5"},
            format="svg",
            engine="dot",
        )
        for entity in entities:
            dot.node(entity.name, **entity.attribs)
        dot.node("This Page's Entity")
        return dot.pipe().decode("utf-8")

    mod_svg = _make_legend([_module, _submodule, _subroutine, _function, _program])
    type_svg = _make_legend([_type])
    call_svg = _make_legend([_subroutine, _function, _interface, _unknown, _program])
    file_svg = _make_legend([_sourcefile])
else:
    mod_svg = ""
    type_svg = ""
    call_svg = ""
    file_svg = ""

NODE_DIAGRAM = "<p>Nodes of different colours represent the following: </p>"

MOD_GRAPH_KEY = f"""
{NODE_DIAGRAM}
{mod_svg}
<p>Solid arrows point from a submodule to the (sub)module which it is
descended from. Dashed arrows point from a module or program unit to 
modules which it uses.
</p>
"""  # noqa W291

TYPE_GRAPH_KEY = f"""
{NODE_DIAGRAM}
{type_svg}
<p>Solid arrows point from a derived type to the parent type which it
extends. Dashed arrows point from a derived type to the other
types it contains as a components, with a label listing the name(s) of
said component(s).
</p>
"""

CALL_GRAPH_KEY = f"""
{NODE_DIAGRAM}
{call_svg}
<p>Solid arrows point from a procedure to one which it calls. Dashed 
arrows point from an interface to procedures which implement that interface.
This could include the module procedures in a generic interface or the
implementation in a submodule of an interface in a parent module.
</p>
"""  # noqa W291

FILE_GRAPH_KEY = f"""
{NODE_DIAGRAM}
{file_svg}
<p>Solid arrows point from a file to a file which it depends on. A file
is dependent upon another if the latter must be compiled before the former
can be.
</p>
"""

COLOURED_NOTICE = """Where possible, edges connecting nodes are
given different colours to make them easier to distinguish in
large graphs."""

del call_svg
del file_svg
del type_svg
del mod_svg


class FortranGraph:
    """Graph of some relationship for a given entity

    Parameters
    ----------
    root:
        Top-level entity or entities in graph
    data:
        Collection of nodes and graph customisation options
    ident:
        Alternative identification for graph, and used as base name
        for saved files. If there are multiple entities in ``root``,
        and ``ident`` isn't given, it is set from the first entity in
        ``root``

    Attributes
    ----------
    hop_nodes:
        Nodes of the hop which exceed the maximum
    hop_edges:
        Edges of the hop which exceed the maximum
    added:
        Set of nodes in graph
    max_nesting:
        Maximum number of hops allowed. Set from maximum value of
        ``graph_maxdepth`` in ``root.meta``
    max_nodes:
        Maximum number of nodes allowed. Set from maximum value of
        ``graph_maxnodes`` in ``root.meta``
    warn:
        If true, show warnings if graphs exceed ``max_nesting`` or
        ``max_nodes``
    truncated:
        Nesting level where the graph was truncated
    """

    RANKDIR = "RL"
    _should_add_nested_nodes = False
    _legend = ""

    def __init__(
        self,
        root: Union[FortranContainer, Iterable[FortranContainer]],
        data: GraphData,
        ident: Optional[str] = None,
    ):
        self.root = []
        self.data = data
        self.hop_nodes: List[BaseNode] = []
        self.hop_edges: List[BaseNode] = []
        self.added: Set[BaseNode] = set()
        self.max_nesting = 0
        self.max_nodes = 1
        self.warn = False
        self.truncated = -1

        if not isinstance(root, Iterable):
            root = [root]
        root = sorted(list(root))

        for r in root:
            self.root.append(self.data.get_node(r))
            self.max_nesting = max(self.max_nesting, int(r.meta["graph_maxdepth"]))
            self.max_nodes = max(self.max_nodes, int(r.meta["graph_maxnodes"]))
            self.warn = self.warn or (r.settings["warn"])

        ident = ident or f"{root[0].get_dir()}~~{root[0].ident}"
        self.ident = f"{ident}~~{self.__class__.__name__}"
        self.imgfile = self.ident
        self.dot = Digraph(
            self.ident,
            graph_attr={
                "size": "8.90625,1000.0",
                "rankdir": self.RANKDIR,
                "concentrate": "true",
                "id": self.ident,
            },
            node_attr={
                "shape": "box",
                "height": "0.0",
                "margin": "0.08",
                "fontname": "Helvetica",
                "fontsize": "10.5",
            },
            edge_attr={"fontname": "Helvetica", "fontsize": "9.5"},
            format="svg",
            engine="dot",
        )
        # add root nodes to the graph
        for n in sorted(self.root):
            if len(self.root) == 1:
                self.dot.node(n.ident, label=n.attribs["label"])
            else:
                self.dot.node(n.ident, **n.attribs)
            self.added.add(n)
        # add nodes and edges depending on the root nodes to the graph
        self.add_nodes(self.root)

        if graphviz_installed:
            self.svg_src = self.dot.pipe().decode("utf-8")
            self.svg_src = self.svg_src.replace(
                "<svg ", '<svg id="' + re.sub(r"[^\w]", "", self.ident) + '" '
            )
            if match := WIDTH_RE.search(self.svg_src):
                width = int(match.group(1))
            else:
                width = 0
            if isinstance(self, (ModuleGraph, CallGraph, TypeGraph)):
                self.scaled = width >= 855
            else:
                self.scaled = width >= 641
        else:
            self.svg_src = ""
            self.scaled = False

    def add_to_graph(self, nodes, edges, nesting):
        """
        Adds nodes and edges to the graph as long as the maximum number
        of nodes is not exceeded.
        All edges are expected to have a reference to an entry in nodes.
        If the list of nodes is not added in the first hop due to graph
        size limitations, they are stored in hop_nodes.
        If the graph was extended the function returns True, otherwise the
        result will be False.
        """
        if (len(nodes) + len(self.added)) > self.max_nodes:
            if nesting < 2:
                self.hop_nodes = nodes
                self.hop_edges = edges
            self.truncated = nesting
            return False

        for n in sorted(nodes):
            strattribs = {key: str(a) for key, a in n.attribs.items()}
            self.dot.node(n.ident, **strattribs)
        for edge in edges:
            self.dot.edge(**edge["edge"])
        self.added.update(nodes)
        return True

    def __str__(self):
        """
        The string of the graph is its HTML representation.
        It will only be created if it is not too large.
        If the graph is overly large but can represented by a single node
        with many dependencies it will be shown as a table instead to ease
        the rendering in browsers.
        """

        graph_as_table = len(self.hop_nodes) > 0 and len(self.root) == 1

        # Do not render empty graphs
        if len(self.added) <= 1 and not graph_as_table:
            return ""

        # Do not render overly large graphs.
        if len(self.added) > self.max_nodes and self.warn:
            warnings.warn(
                f"Warning: Not showing graph {self.ident} as it would exceed the maximal number of {self.max_nodes} nodes"
            )
            return ""
        # Do not render incomplete graphs.
        if len(self.added) < len(self.root) and self.warn:
            warnings.warn(
                f"Warning: Not showing graph {self.ident} as it would be incomplete"
            )
            return ""

        if self.truncated > 0 and self.warn:
            warnings.warn(
                f"Warning: Graph {self.ident} is truncated after {self.truncated} hops"
            )

        if graph_as_table:
            rettext = self._make_graph_as_table()
        # generate svg graph
        else:
            rettext = f'<div class="depgraph">{self.svg_src}</div>'
            # add zoom ability for big graphs
            if self.scaled:
                zoomName = re.sub(r"[^\w]", "", self.ident)
                rettext += f"""\
                <script>
                  var pan{zoomName} = svgPanZoom('#{zoomName}',
                    {{zoomEnabled: true, controlIconsEnabled: true, fit: true, center: true,}}
                  );
                </script>"""

        legend_graph = f"""\
        <div><a type="button" class="graph-help" data-toggle="modal" href="#graph-help-text">Help</a></div>
          <div class="modal fade" id="graph-help-text" tabindex="-1" role="dialog">
            <div class="modal-dialog modal-lg" role="document">
              <div class="modal-content">
                <div class="modal-header">
                  <button type="button" class="close" data-dismiss="modal" aria-label="Close">
                    <span aria-hidden="true">&times;</span>
                  </button>
                  <h4 class="modal-title" id="-graph-help-label">Graph Key</h4>
                </div>
              <div class="modal-body">{self._legend} {COLOURED_NOTICE if self.data.coloured_edges else ""}</div>
            </div>
          </div>
        </div>"""
        return rettext + legend_graph

    def _make_graph_as_table(self):
        # generate a table graph if maximum number of nodes gets exceeded in
        # the first hop and there is only one root node.

        # Base templates for the arrows along edges
        arrow_shaft = '<td class="{style}{text_loc}">{label}</td>'
        arrow_right = f'{arrow_shaft}<td rowspan="2" class="triangle-right"></td>'
        arrow_left = f'<td rowspan="2" class="triangle-left"></td>{arrow_shaft}'

        # Work out if the root node is the head or tail of the
        # arrow, and which direction the arrows point in
        if self.hop_edges[0]["edge"]["tail_name"] == self.root[0].ident:
            key = "head_node"
            root_on_left = self.RANKDIR == "LR"
            arrowtemp = arrow_right if root_on_left else arrow_left
        else:
            key = "tail_node"
            root_on_left = self.RANKDIR == "RL"
            arrowtemp = arrow_left if root_on_left else arrow_right

        # Sort nodes in alphabetical order by either the head or
        # tail node's label
        self.hop_edges.sort(key=lambda x: x[key].attribs["label"].lower())

        # Now construct each node and associated edge as a single row in a table.
        # The root node takes up one column and spans all rows
        total_rows = len(self.hop_nodes) * 2 + 1
        root = f'<td class="root" rowspan="{total_rows}">{self.root[0].attribs["label"]}</td>'
        rows = ""
        for edge in self.hop_edges:
            style = edge["edge"]["style"]
            # The 'w' here is in white and is used to correctly position the arrow
            # shaft in the centre of the arrowhead
            label = edge["edge"]["label"] or "w"
            text_loc = "Bottom" if label == "w" else "Text"
            arrow_args = {"style": style, "label": label, "text_loc": text_loc}
            arrow = arrowtemp.format(**arrow_args)
            attribs = edge[key].attribs
            try:
                link = f'<a href="{attribs["URL"]}">{attribs["label"]}</a></td>'
            except KeyError:
                link = f'{attribs["label"]}</td>'

            node = f'<td rowspan="2" class="node" bgcolor="{attribs["color"]}">{link}'

            root_arrow = (
                f"{root}{arrow}{node}" if root_on_left else f"{node}{arrow}{root}"
            )
            rows += f'<tr>{root_arrow}</tr>\n<tr><td class="{style}Top">w</td></tr>\n'
            # Root node is handled by first row in table, so clear it
            root = ""

        return f'<table class="graph">\n{rows}</table>\n'

    def __nonzero__(self):
        return self.__bool__()

    def __bool__(self):
        return bool(self.__str__())

    def create_svg(self, out_location: pathlib.Path):
        if len(self.added) > len(self.root):
            out_location = pathlib.Path(out_location)
            self._create_image_file(out_location / self.imgfile)

    def _create_image_file(self, filename: pathlib.Path):
        if not graphviz_installed:
            return

        self.dot.render(str(filename), cleanup=False)
        filename.rename(str(filename) + ".gv")

    def add_nodes(self, nodes, nesting=1):
        """Add nodes and edges to this graph, based on the collection ``nodes``

        Subclasses should implement `_add_node`, and optionally
        `_extra_attributes`

        """
        hop_nodes = set()  # nodes in this hop
        hop_edges = []  # edges in this hop

        total_len = len(nodes)

        def rainbowcolour(depth, maxd):
            if not self.data.coloured_edges:
                return "#000000"
            (r, g, b) = colorsys.hsv_to_rgb(float(depth) / maxd, 1.0, 1.0)
            return f"#{int(255 * r)}{int(255 * g)}{int(255 * b)}"

        for i, node in enumerate(sorted(nodes)):
            colour = rainbowcolour(i, total_len)

            self._add_node(hop_nodes, hop_edges, node, colour)

        if not self.add_to_graph(hop_nodes, hop_edges, nesting):
            return

        self._extra_attributes()

        if self._should_add_nested_nodes:
            self._add_nested_nodes(hop_nodes, nesting)

    def _add_nested_nodes(self, hop_nodes, nesting):
        """Handles nested nodes"""
        if len(hop_nodes) == 0:
            return

        if nesting < self.max_nesting:
            self.add_nodes(hop_nodes, nesting=nesting + 1)
        else:
            self.truncated = nesting

    def _add_node(self, hop_nodes, hop_edges, node, colour):
        """Add a single node and its edges to this graph, typically by
        iterating over parents/children

        """

        raise NotImplementedError

    def _extra_attributes(self):
        """Add any extra attributes to the graph"""
        pass


class ModuleGraph(FortranGraph):
    """Shows the relationship between modules and submodules"""

    _legend = MOD_GRAPH_KEY

    def _add_node(self, hop_nodes, hop_edges, node, colour):
        for nu in sorted(node.uses):
            if nu not in self.added:
                hop_nodes.add(nu)
            hop_edges.append(_dashed_edge(node, nu, colour))

        if hasattr(node, "ancestor"):
            if node.ancestor not in self.added:
                hop_nodes.add(node.ancestor)
            hop_edges.append(_solid_edge(node, node.ancestor, colour))

    def _extra_attributes(self):
        self.dot.attr("graph", size="11.875,1000.0")


class UsesGraph(FortranGraph):
    """Graphs how modules use other modules, including ancestor (sub)modules"""

    _should_add_nested_nodes = True
    _legend = MOD_GRAPH_KEY

    def _add_node(self, hop_nodes, hop_edges, node, colour):
        for nu in sorted(node.uses):
            if nu not in self.added:
                hop_nodes.add(nu)
            hop_edges.append(_dashed_edge(node, nu, colour))

        if hasattr(node, "ancestor"):
            if node.ancestor not in self.added:
                hop_nodes.add(node.ancestor)
            hop_edges.append(_solid_edge(node, node.ancestor, colour))


class UsedByGraph(FortranGraph):
    """Graphs how modules are used by other modules"""

    _should_add_nested_nodes = True
    _legend = MOD_GRAPH_KEY

    def _add_node(self, hop_nodes, hop_edges, node, colour):
        for nu in sorted(getattr(node, "used_by", [])):
            if nu not in self.added:
                hop_nodes.add(nu)
            hop_edges.append(_dashed_edge(nu, node, colour))
        for c in sorted(getattr(node, "children", [])):
            if c not in self.added:
                hop_nodes.add(c)
            hop_edges.append(_solid_edge(c, node, colour))


class FileGraph(FortranGraph):
    """Graphs relationships between source files"""

    _legend = FILE_GRAPH_KEY

    def _add_node(self, hop_nodes, hop_edges, node, colour):
        for ne in sorted(node.efferent):
            if ne not in self.added:
                hop_nodes.add(ne)
            hop_edges.append(_solid_edge(ne, node, colour))


class EfferentGraph(FortranGraph):
    """Shows the relationship between the files which this one depends on"""

    _should_add_nested_nodes = True
    _legend = FILE_GRAPH_KEY

    def _add_node(self, hop_nodes, hop_edges, node, colour):
        for ne in sorted(node.efferent):
            if ne not in self.added:
                hop_nodes.add(ne)
            hop_edges.append(_dashed_edge(node, ne, colour))


class AfferentGraph(FortranGraph):
    """Shows the relationship between files which depend upon this one"""

    _should_add_nested_nodes = True
    _legend = FILE_GRAPH_KEY

    def _add_node(self, hop_nodes, hop_edges, node, colour):
        for na in sorted(node.afferent):
            if na not in self.added:
                hop_nodes.add(na)
            hop_edges.append(_dashed_edge(na, node, colour))


class TypeGraph(FortranGraph):
    """Graphs inheritance and composition relationships between derived types"""

    _legend = TYPE_GRAPH_KEY

    def _add_node(self, hop_nodes, hop_edges, node, colour):
        for keys in node.comp_types.keys():
            if keys not in self.added:
                hop_nodes.add(keys)
        for c in node.comp_types:
            if c not in self.added:
                hop_nodes.add(c)
            hop_edges.append(_dashed_edge(node, c, colour, node.comp_types[c]))
        if node.ancestor:
            if node.ancestor not in self.added:
                hop_nodes.add(node.ancestor)
            hop_edges.append(_solid_edge(node, node.ancestor, colour))

    def _extra_attributes(self):
        self.dot.attr("graph", size="11.875,1000.0")


class InheritsGraph(FortranGraph):
    """Graphs types that this type inherits from"""

    _should_add_nested_nodes = True
    _legend = TYPE_GRAPH_KEY

    def _add_node(self, hop_nodes, hop_edges, node, colour):
        for c in node.comp_types:
            if c not in self.added:
                hop_nodes.add(c)
            hop_edges.append(_dashed_edge(node, c, colour, node.comp_types[c]))
        if node.ancestor:
            if node.ancestor not in self.added:
                hop_nodes.add(node.ancestor)
            hop_edges.append(_solid_edge(node, node.ancestor, colour))


class InheritedByGraph(FortranGraph):
    """Graphs types that inherit this type"""

    _should_add_nested_nodes = True
    _legend = TYPE_GRAPH_KEY

    def _add_node(self, hop_nodes, hop_edges, node, colour):
        for c in node.comp_of:
            if c not in self.added:
                hop_nodes.add(c)
            hop_edges.append(_dashed_edge(c, node, colour, node.comp_of[c]))
        for c in node.children:
            if c not in self.added:
                hop_nodes.add(c)
            hop_edges.append(_solid_edge(c, node, colour))


class CallGraph(FortranGraph):
    """
    Adds edges indicating the call-tree for the procedures listed in
    the nodes.
    """

    RANKDIR = "LR"
    _legend = CALL_GRAPH_KEY

    def _add_node(self, hop_nodes, hop_edges, node, colour):
        for p in sorted(node.calls):
            if p not in hop_nodes:
                hop_nodes.add(p)
            if getattr(node,"proctype","") != "boundproc":
                hop_edges.append(_solid_edge(node, p, colour))
            else:
                hop_edges.append(_dashed_edge(node, p, colour))
        for p in sorted(getattr(node, "interfaces", [])):
            if p not in hop_nodes:
                hop_nodes.add(p)
            hop_edges.append(_dashed_edge(node, p, colour))

    def _extra_attributes(self):
        self.dot.attr("graph", size="11.875,1000.0")
        self.dot.attr("graph", concentrate="false")


class CallsGraph(FortranGraph):
    """Graphs procedures that this procedure calls"""

    RANKDIR = "LR"
    _should_add_nested_nodes = True
    _legend = CALL_GRAPH_KEY

    def _add_node(self, hop_nodes, hop_edges, node, colour):
        for p in sorted(node.calls):
            if p not in self.added:
                hop_nodes.add(p)
            if getattr(node,"proctype","") != "boundproc":
                hop_edges.append(_solid_edge(node, p, colour))
            else:
                hop_edges.append(_dashed_edge(node, p, colour))
        for p in sorted(getattr(node, "interfaces", [])):
            if p not in self.added:
                hop_nodes.add(p)
            hop_edges.append(_dashed_edge(node, p, colour))

    def _extra_attributes(self):
        self.dot.attr("graph", concentrate="false")


class CalledByGraph(FortranGraph):
    """Graphs procedures called by this procedure"""

    RANKDIR = "LR"
    _should_add_nested_nodes = True
    _legend = CALL_GRAPH_KEY

    def _add_node(self, hop_nodes, hop_edges, node, colour):
        if isinstance(node, ProgNode):
            return
        for p in sorted(node.called_by):
            if p not in self.added:
                hop_nodes.add(p)
            hop_edges.append(_solid_edge(p, node, colour))
        for p in sorted(getattr(node, "interfaced_by", [])):
            if p not in self.added:
                hop_nodes.add(p)
            hop_edges.append(_dashed_edge(p, node, colour))

    def _extra_attributes(self):
        self.dot.attr("graph", concentrate="false")


class BadType(Exception):
    """
    Raised when a type is passed to GraphData.register() which is not
    accepted.
    """

    def __init__(self, value):
        self.value = value

    def __str__(self):
        return repr(self.value)


def outputFuncWrap(args):
    """Wrapper function for output graphs -- needed to allow multiprocessing to
    pickle the function (must be at top level)"""

    for f in args[0:-1]:
        f.create_svg(args[-1])

    return None


class GraphManager:
    """Collection of graphs of the various relationships between a set
    of entities

    Contains graphs of module use relations, type relations, call
    trees, etc. It manages these, ensures that everything that is
    needed is added at the correct time, and produces the plots for
    the list pages.

    Parameters
    ----------
    base_url:
        The URL at which the documentation will be stored. If using
        relative URLs then should be '..'.
    outdir:
        The directory in which the documentation will be produced.
    graphdir:
        The location of the graphs within the output tree.
    parentdir:
        Location of top-level directory
    coloured_edges:
        If true, arrows in graphs use different colours to help
        distinguish them
    show_proc_parent:
        If true, show the parent of a procedure in the call graph
        as part of the label
    save_graphs:
        If true, save graphs as separate files, as well as embedding
        them in the HTML
    """

    def __init__(
        self,
        base_url: os.PathLike,
        outdir: os.PathLike,
        graphdir: os.PathLike,
        parentdir: str,
        coloured_edges: bool,
        show_proc_parent: bool,
        save_graphs: bool = False,
    ):
        self.graph_objs: List[FortranContainer] = []
        self.modules: Set[FortranContainer] = set()
        self.programs: Set[FortranContainer] = set()
        self.procedures: Set[FortranContainer] = set()
        self.internal_procedures: Set[FortranContainer] = set()
        self.bound_procedures: Set[FortranContainer] = set()
        self.types: Set[FortranContainer] = set()
        self.sourcefiles: Set[FortranContainer] = set()
        self.blockdata: Set[FortranContainer] = set()
        self.save_graphs = save_graphs
        self.graphdir = pathlib.Path(graphdir)
        self.usegraph = None
        self.typegraph = None
        self.callgraph = None
        self.filegraph = None
        self.data = GraphData(parentdir, coloured_edges, show_proc_parent)

    def register(self, obj: FortranContainer):
        """Register ``obj`` as a node to be used in graphs"""
        if obj.meta["graph"]:
            self.data.register(obj)
            self.graph_objs.append(obj)

    def graph_all(self):
        """Create all graphs"""
        for obj in tqdm(sorted(self.graph_objs), unit="", desc="Generating graphs"):
            if is_module(obj):
                obj.usesgraph = UsesGraph(obj, self.data)
                obj.usedbygraph = UsedByGraph(obj, self.data)
                self.modules.add(obj)
            elif is_type(obj):
                obj.inhergraph = InheritsGraph(obj, self.data)
                obj.inherbygraph = InheritedByGraph(obj, self.data)
                self.types.add(obj)
                # register bound procedures that arn't simple bindings (bindings that bind one procedure to one label)
                for bp in getattr(obj,"boundprocs",[]):
                    if not (len(bp.bindings) == 1 and not isinstance(bp.bindings[0], FortranBoundProcedure)):
                        self.bound_procedures.add(bp)
            elif is_proc(obj):
                obj.callsgraph = CallsGraph(obj, self.data)
                obj.calledbygraph = CalledByGraph(obj, self.data)
                obj.usesgraph = UsesGraph(obj, self.data)
                self.procedures.add(obj)
                # regester internal procedures
                for p in ford.utils.traverse(obj, ["subroutines", "functions"]):
                    self.internal_procedures.add(p) if getattr(
                        p, "visible", False
                    ) else None
            elif is_program(obj):
                obj.usesgraph = UsesGraph(obj, self.data)
                obj.callsgraph = CallsGraph(obj, self.data)
                self.programs.add(obj)
            elif is_sourcefile(obj):
                obj.afferentgraph = AfferentGraph(obj, self.data)
                obj.efferentgraph = EfferentGraph(obj, self.data)
                self.sourcefiles.add(obj)
            elif is_blockdata(obj):
                obj.usesgraph = UsesGraph(obj, self.data)
                self.blockdata.add(obj)

        usenodes = sorted(list(self.modules))
        callnodes = sorted(list(self.procedures | self.internal_procedures | self.bound_procedures))
        for p in sorted(self.programs):
            if len(p.usesgraph.added) > 1:
                usenodes.append(p)
            if len(p.callsgraph.added) > 1:
                callnodes.append(p)
        for p in sorted(self.procedures):
            if len(p.usesgraph.added) > 1:
                usenodes.append(p)
        for b in self.blockdata:
            if len(b.usesgraph.added) > 1:
                usenodes.append(b)
        self.usegraph = ModuleGraph(usenodes, self.data, "module~~graph")
        self.typegraph = TypeGraph(self.types, self.data, "type~~graph")
        self.callgraph = CallGraph(callnodes, self.data, "call~~graph")
        self.filegraph = FileGraph(self.sourcefiles, self.data, "file~~graph")

    def output_graphs(self, njobs=0):
        """Save graphs to file"""

        if not self.save_graphs:
            return

        self.graphdir.mkdir(exist_ok=True, parents=True, mode=0o755)

        if njobs == 0:
            for m in self.modules:
                m.usesgraph.create_svg(self.graphdir)
                m.usedbygraph.create_svg(self.graphdir)
            for t in self.types:
                t.inhergraph.create_svg(self.graphdir)
                t.inherbygraph.create_svg(self.graphdir)
            for p in self.procedures:
                p.callsgraph.create_svg(self.graphdir)
                p.calledbygraph.create_svg(self.graphdir)
            for p in self.programs:
                p.callsgraph.create_svg(self.graphdir)
                p.usesgraph.create_svg(self.graphdir)
            for f in self.sourcefiles:
                f.afferentgraph.create_svg(self.graphdir)
                f.efferentgraph.create_svg(self.graphdir)
            for b in self.blockdata:
                b.usesgraph.create_svg(self.graphdir)
        else:
            args = []
            # Note we generate all graphs for a given object in one wrapper call
            # this is to try to ensure we don't get name collisions not present
            # in the serial version (e.g. due to calling usesgraph and usedbygraph on
            # a particular module in two different processes). May not actually be needed
            # commented block above allows testing of one graph per call approach.
            args.extend(
                [(m.usesgraph, m.usedbygraph, self.graphdir) for m in self.modules]
            )
            args.extend(
                [(m.inhergraph, m.inherbygraph, self.graphdir) for m in self.types]
            )
            args.extend(
                [
                    (m.callsgraph, m.calledbygraph, self.graphdir)
                    for m in self.procedures
                ]
            )
            args.extend(
                [(m.callsgraph, m.usesgraph, self.graphdir) for m in self.programs]
            )
            args.extend(
                [
                    (m.afferentgraph, m.efferentgraph, self.graphdir)
                    for m in self.sourcefiles
                ]
            )
            args.extend([(m.usesgraph, self.graphdir) for m in self.blockdata])

            process_map(
                outputFuncWrap,
                args,
                max_workers=njobs,
                desc="Writing graphs",
            )

        for graph in [self.usegraph, self.typegraph, self.callgraph, self.filegraph]:
            if graph:
                graph.create_svg(self.graphdir)<|MERGE_RESOLUTION|>--- conflicted
+++ resolved
@@ -496,23 +496,7 @@
             n.called_by.add(self)
             self.calls.add(n)
 
-<<<<<<< HEAD
-        seen = {}
-        calls = deque(getattr(obj, "calls", []))
-        while calls:
-            c = calls.popleft()
-            if getattr(c, "visible", True):
-                n = gd.get_procedure_node(c, hist)
-                n.called_by.add(self)
-                self.calls.add(n)
-            elif getattr(c, "parobj", None) == "proc" and c not in seen:
-                calls.extend(getattr(c, "calls", []))
-                seen[c] = True
-
-        if obj.proctype.lower() != "interface":
-=======
         if self.proctype != "interface":
->>>>>>> fd0470ad
             return
 
         for m in getattr(obj, "modprocs", []):
