# -*- coding: utf-8 -*-
#
#  sourceform.py
#  This file is part of FORD.
#
#  Copyright 2014 Christopher MacMackin <cmacmackin@gmail.com>
#
#  This program is free software; you can redistribute it and/or modify
#  it under the terms of the GNU General Public License as published by
#  the Free Software Foundation; either version 3 of the License, or
#  (at your option) any later version.
#
#  This program is distributed in the hope that it will be useful,
#  but WITHOUT ANY WARRANTY; without even the implied warranty of
#  MERCHANTABILITY or FITNESS FOR A PARTICULAR PURPOSE.  See the
#  GNU General Public License for more details.
#
#  You should have received a copy of the GNU General Public License
#  along with this program; if not, write to the Free Software
#  Foundation, Inc., 51 Franklin Street, Fifth Floor, Boston,
#  MA 02110-1301, USA.
#
#

from __future__ import annotations

from contextlib import suppress
from collections import defaultdict
from dataclasses import dataclass
import re
import os.path
import pathlib
import copy
import textwrap
from typing import cast, List, Tuple, Optional, Union, Sequence, Dict, TYPE_CHECKING
from itertools import chain
from urllib.parse import quote

import toposort
from pygments import highlight
from pygments.lexers import FortranLexer, FortranFixedLexer, guess_lexer_for_filename
from pygments.formatters import HtmlFormatter

from ford.reader import FortranReader
import ford.utils
from ford.intrinsics import INTRINSICS

if TYPE_CHECKING:
    from ford.fortran_project import Project
    from markdown import Markdown


VAR_TYPE_STRING = r"^integer|real|double\s*precision|character|complex|double\s*complex|logical|type|class|procedure|enumerator"
VARKIND_RE = re.compile(r"\((.*)\)|\*\s*(\d+|\(.*\))")
KIND_RE = re.compile(r"kind\s*=\s*([^,\s]+)", re.IGNORECASE)
KIND_SUFFIX_RE = re.compile(r"(?P<initial>.*)_(?P<kind>[a-z]\w*)", re.IGNORECASE)
CHAR_KIND_SUFFIX_RE = re.compile(r"(?P<kind>[a-z]\w*)_(?P<initial>.*)", re.IGNORECASE)
LEN_RE = re.compile(r"(?:len\s*=\s*(\w+|\*|:|\d+)|(\d+))", re.IGNORECASE)
ATTRIBSPLIT_RE = re.compile(r",\s*(\w.*?)::\s*(.*)\s*")
ATTRIBSPLIT2_RE = re.compile(r"\s*(::)?\s*(.*)\s*")
ASSIGN_RE = re.compile(r"(\w+\s*(?:\([^=]*\)))\s*=(?!>)(?:\s*([^\s]+))?")
POINT_RE = re.compile(r"(\w+\s*(?:\([^=>]*\)))\s*=>(?:\s*([^\s]+))?")
EXTENDS_RE = re.compile(r"extends\s*\(\s*(?P<base>[^()\s]+)\s*\)", re.IGNORECASE)
DOUBLE_PREC_RE = re.compile(r"double\s+precision", re.IGNORECASE)
DOUBLE_CMPLX_RE = re.compile(r"double\s+complex", re.IGNORECASE)
QUOTES_RE = re.compile(r"\"([^\"]|\"\")*\"|'([^']|'')*'", re.IGNORECASE)
PARA_CAPTURE_RE = re.compile(r"<p>.*?</p>", re.IGNORECASE | re.DOTALL)
COMMA_RE = re.compile(r",(?!\s)")
NBSP_RE = re.compile(r" (?= )|(?<= ) ")
DIM_RE = re.compile(r"^\w+\s*(\(.*\))\s*$")
PROTO_RE = re.compile(r"(\*|\w+)\s*(?:\((.*)\))?")


base_url = ""


def read_docstring(source: FortranReader, docmark: str) -> List[str]:
    """Read a contiguous docstring"""
    docstring = []
    docmark = f"!{docmark}"
    length = len(docmark)
    while (line := next(source)).startswith(docmark):
        docstring.append(line[length:])
    source.pass_back(line)
    return docstring


class FortranBase:
    """
    An object containing the data common to all of the classes used to represent
    Fortran data.
    """

    IS_SPOOF = False

    POINTS_TO_RE = re.compile(r"\s*=>\s*", re.IGNORECASE)
    SPLIT_RE = re.compile(r"\s*,\s*", re.IGNORECASE)
    SRC_CAPTURE_STR = r"^[ \t]*([\w(),*: \t]+?[ \t]+)?{0}([\w(),*: \t]+?)?[ \t]+{1}[ \t\n,(].*?end[ \t]*{0}[ \t]+{1}[ \t]*?(!.*?)?$"

    # ~ this regex is not working for the LINK and DOUBLE_LINK types

    base_url = ""
    pretty_obj = {
        "proc": "procedures",
        "type": "derived types",
        "sourcefile": "source files",
        "program": "programs",
        "module": "modules and submodules",
        "submodule": "modules and submodules",
        "interface": "abstract interfaces",
        "blockdata": "block data units",
    }

    def __init__(
        self,
        source: FortranReader,
        first_line: re.Match,
        parent: Optional[FortranContainer] = None,
        inherited_permission: str = "public",
        strings: Optional[List[str]] = None,
    ):
        self.name = "unknown"
        self.visible = False
        self.permission = inherited_permission.lower()
        self.strings: List[str] = strings or []

        self.obj = type(self).__name__[7:].lower()
        if self.obj in ["subroutine", "function", "submoduleprocedure"]:
            self.obj = "proc"

        self.parent = parent
        if self.parent:
            self.parobj: Optional[str] = self.parent.obj
            self.display: List[str] = self.parent.display
            self.settings: Dict = self.parent.settings
        else:
            self.parobj = None
            self.display = []
            self.settings = {}

        self._initialize(first_line)
        del self.strings

        self.doc_list = read_docstring(source, self.settings["docmark"])
        self.hierarchy = self._make_hierarchy()

    def _make_hierarchy(self) -> List[FortranContainer]:
        """Create list of ancestor entities"""
        hierarchy = []
        # This is a bit gross, but shuts mypy up
        cur: Optional[FortranBase] = self
        while cur := getattr(cur, "parent", None):
            hierarchy.append(cur)
        hierarchy.reverse()
        return hierarchy

    def _initialize(self, line: re.Match) -> None:
        raise NotImplementedError()

    @property
    def source_file(self) -> FortranSourceFile:
        """Source file containing this entity"""
        # If `hierarchy` is empty, it's probably because it's a source file
        return cast(FortranSourceFile, (self.hierarchy[0] if self.hierarchy else self))

    @property
    def filename(self) -> str:
        """Name of the file containing this entity"""
        return self.source_file.name

    def get_dir(self) -> Optional[str]:
        if isinstance(
            self,
            (
                FortranSourceFile,
                FortranProgram,
                FortranModule,
                GenericSource,
                FortranBlockData,
            ),
        ) or (
            isinstance(
                self,
                (
                    FortranType,
                    FortranInterface,
                    FortranProcedure,
                    FortranSubmoduleProcedure,
                ),
            )
            and isinstance(
                self.parent,
                (
                    FortranSourceFile,
                    FortranProgram,
                    FortranModule,
                    FortranSubmodule,
                    FortranBlockData,
                ),
            )
        ):
            return self.obj

        return None

    def get_url(self):
        if hasattr(self, "external_url"):
            return self.external_url
        if loc := self.get_dir():
            return f"{self.base_url}/{loc}/{self.ident}.html"
        if isinstance(
            self,
            (
                FortranBoundProcedure,
                FortranCommon,
                FortranVariable,
                FortranEnum,
                FortranFinalProc,
            ),
        ):
            if parent_url := self.parent.get_url():
                return f"{parent_url}#{self.anchor}"
            return None
        return None

    def lines_description(self, total, total_all=0, obj=None):
        if not obj:
            obj = self.obj
        description = f"{float(self.num_lines) / total * 100:4.1f}% of total for {self.pretty_obj[obj]}."
        if total_all:
            description = (
                f"<p>{description}</p>Including implementation: {self.num_lines_all} statements, "
                f"{float(self.num_lines_all) / total_all * 100:4.1f}% of total for {self.pretty_obj[obj]}."
            )
        return description

    @property
    def ident(self) -> str:
        """Return a unique identifier for this object"""
        return namelist.get_name(self)

    @property
    def anchor(self) -> str:
        """Return a string suitable for an HTML anchor link"""
        return f"{self.obj}-{quote(self.ident)}"

    def __str__(self):
        url = self.get_url()
        if url and getattr(self, "visible", True):
            name = self.name or "<em>unnamed</em>"
            return f"<a href='{url}'>{name}</a>"
        return self.name or ""

    def __lt__(self, other):
        """
        Compare two Fortran objects. Needed to make toposort work.
        """
        return self.ident < other.ident

    def _ensure_meta_key_set(self, key: str, transform=None, default=None):
        """Ensure that ``key`` is set in ``self.meta``, after applying
        an optional ``transform``.

        Use ``default`` if ``key`` is not in ``self.settings``.
        """
        value = self.meta.get(key, self.settings.get(key, default))
        self.meta[key] = transform(value) if transform else value

    def markdown(self, md: Markdown, project: Project):
        """
        Process the documentation with Markdown to produce HTML.
        """
        if len(self.doc_list) > 0:
            # Remove any common leading whitespace from the docstring
            # so that the markdown conversion is a bit more robust
            doc = textwrap.dedent("\n".join(self.doc_list)).splitlines()

            if len(doc) == 1 and ":" in doc[0]:
                words = doc[0].split(":")[0].strip()
                if words.lower() not in [
                    "author",
                    "date",
                    "license",
                    "version",
                    "category",
                    "summary",
                    "deprecated",
                    "display",
                    "graph",
                ]:
                    doc.insert(0, "")
                doc.append("")
            self.doc = md.reset().convert("\n".join(doc))
            self.meta = md.Meta
        else:
            if (
                self.settings["warn"]
                and self.obj != "sourcefile"
                and self.obj != "genericsource"
            ):
                # TODO: Add ability to print line number where this item is in file
                print(
                    f"Warning: Undocumented {self.obj} '{self.name}' in file '{self.filename}'"
                )
            self.doc = ""
            self.meta = {}

        if self.parent:
            self.display = self.parent.display

        for key in self.meta:
            if key == "display":
                tmp = [item.lower() for item in self.meta[key]]
                if type(self) == FortranSourceFile:
                    while "none" in tmp:
                        tmp.remove("none")
                if not tmp:
                    continue
                elif "none" in tmp:
                    self.display = []
                elif (
                    "public" not in tmp
                    and "private" not in tmp
                    and "protected" not in tmp
                ):
                    pass
                else:
                    self.display = tmp
            elif len(self.meta[key]) == 1:
                self.meta[key] = self.meta[key][0]
            elif key == "summary":
                self.meta[key] = "\n".join(self.meta[key])
        if hasattr(self, "num_lines"):
            self.meta["num_lines"] = self.num_lines

        self.doc = ford.utils.sub_macros(ford.utils.sub_notes(self.doc))

        if self.meta.get("summary", None) is not None:
            self.meta["summary"] = md.convert(self.meta["summary"])
            self.meta["summary"] = ford.utils.sub_macros(
                ford.utils.sub_notes(self.meta["summary"])
            )
        elif paragraph := PARA_CAPTURE_RE.search(self.doc):
            # If there is no stand-alone webpage for this item, e.g.
            # an internal routine, make the whole doc blob appear,
            # without the link to "more..."
            self.meta["summary"] = paragraph.group() if self.get_url() else self.doc
        else:
            self.meta["summary"] = ""
        if self.meta["summary"].strip() != self.doc.strip():
            self.meta[
                "summary"
            ] += f'<a href="{self.get_url()}" class="pull-right"><emph>Read more&hellip;</emph></a>'

        self._ensure_meta_key_set("graph", ford.utils.str_to_bool)
        self._ensure_meta_key_set("graph_maxdepth")
        self._ensure_meta_key_set("graph_maxnodes")
        self._ensure_meta_key_set("deprecated", ford.utils.str_to_bool, False)

        if self.obj in ["proc", "type", "program"]:
            self._ensure_meta_key_set("source", ford.utils.str_to_bool)
            if self.meta["source"]:
                obj = getattr(self, "proctype", self.obj).lower()
                regex = re.compile(
                    self.SRC_CAPTURE_STR.format(obj, self.name),
                    re.IGNORECASE | re.DOTALL | re.MULTILINE,
                )
                if match := regex.search(self.source_file.raw_src):
                    self.src = highlight(match.group(), FortranLexer(), HtmlFormatter())
                else:
                    self.src = ""
                    if self.settings["warn"]:
                        print(
                            f"Warning: Could not extract source code for {self.obj} '{self.name}' in file '{self.filename}'"
                        )

        if self.obj == "proc":
            self._ensure_meta_key_set("proc_internals", ford.utils.str_to_bool)

        # Create Markdown
        for item in self.children:
            if isinstance(item, FortranBase):
                item.markdown(md, project)

    def sort_components(self) -> None:
        """Sorts components using the method specified in the object
        meta/project settings

        """

        def permission(item):
            permission_type = getattr(item, "permission", "default")
            sorting = {"default": 0, "public": 1, "protected": 2, "private": 3}
            return sorting[permission_type]

        def fortran_type_name(item):
            if item.obj == "variable":
                retstr = item.vartype
                if retstr == "class":
                    retstr = "type"
                if item.kind:
                    retstr += f"-{item.kind}"
                if item.strlen:
                    retstr += f"-{item.strlen}"
                if item.proto:
                    retstr += f"-{item.proto[0]}"
                return retstr
            if item.obj == "proc":
                return_var = (
                    f"-{fortran_type_name(item.retvar)}"
                    if item.proctype == "Function"
                    else ""
                )
                return f"{item.proctype.lower()}{return_var}"

            return item.obj

        SORT_KEY_FUNCTIONS = {
            "alpha": lambda item: item.name,
            "permission": permission,
            "permission-alpha": lambda item: f"{permission(item)}-{item.name}",
            "type": fortran_type_name,
            "type-alpha": lambda item: f"{fortran_type_name(item)}-{item.name}",
            "src": None,
        }

        sort_key = SORT_KEY_FUNCTIONS[self.settings["sort"].lower()]
        if sort_key is None:
            return

        for entities in [
            "variables",
            "modules",
            "submodules",
            "common",
            "subroutines",
            "modprocedures",
            "functions",
            "interfaces",
            "absinterfaces",
            "types",
            "programs",
            "blockdata",
            "boundprocs",
            "finalprocs",
        ]:
            entity = getattr(self, entities, [])
            entity.sort(key=sort_key)

    def make_links(self, project: Project) -> None:
        """
        Process intra-site links to documentation of other parts of the program.
        """
        self.doc = ford.utils.sub_links(self.doc, project)
        if self.meta.get("summary", None) is not None:
            self.meta["summary"] = ford.utils.sub_links(self.meta["summary"], project)

        # Create links in the project
        for item in self.children:
            if isinstance(item, FortranBase) and hasattr(item, "doc"):
                item.make_links(project)

    @property
    def routines(self):
        """Iterator returning all procedures"""
        return self.iterator("functions", "subroutines", "modprocedures")

    def iterator(self, *argv):
        """Iterator returning any list of elements via attribute lookup in ``self``

        This iterator retains the order of the arguments"""
        for arg in argv:
            if hasattr(self, arg):
                for item in getattr(self, arg):
                    yield item

    @property
    def children(self):
        """Iterator over all child entities"""

        non_list_children = ["constructor", "procedure", "retvar"]

        return chain(
            self.iterator(
                "absinterfaces",
                "args",
                "blockdata",
                "bindings",
                "boundprocs",
                "common",
                "enums",
                "finalprocs",
                "functions",
                "interfaces",
                "modprocedures",
                "modules",
                "programs",
                "submodules",
                "subroutines",
                "types",
                "variables",
            ),
            filter(None, (getattr(self, item, None) for item in non_list_children)),
        )

    def _should_display(self, item) -> bool:
        """Return True if item should be displayed"""
        if self.settings["hide_undoc"] and not item.doc:
            return False
        return item.permission in self.display

    def filter_display(self, collection: Sequence) -> List:
        """Remove items from collection if they shouldn't be displayed"""

        return [obj for obj in collection if self._should_display(obj)]


class FortranContainer(FortranBase):
    """
    A class on which any classes requiring further parsing are based.
    """

    ATTRIB_RE = re.compile(
        r"^(asynchronous|allocatable|bind\s*\(.*\)|data|dimension|external|intent\s*\(\s*\w+\s*\)|optional|parameter|"
        r"pointer|private|protected|public|save|target|value|volatile)(?:\s+|\s*::\s*)((/|\(|\w).*?)\s*$",
        re.IGNORECASE,
    )
    END_RE = re.compile(
        r"^end\s*(?:(module|submodule|subroutine|function|procedure|program|type|interface|enum|block\sdata|block|associate)(?:\s+(\w.*))?)?$",
        re.IGNORECASE,
    )
    BLOCK_RE = re.compile(r"^(\w+\s*:)?\s*block\s*$", re.IGNORECASE)
    BLOCK_DATA_RE = re.compile(r"^block\s*data\s*(\w+)?\s*$", re.IGNORECASE)
    ASSOCIATE_RE = re.compile(r"^(\w+\s*:)?\s*associate\s*\((.+)\)\s*$", re.IGNORECASE)
    ENUM_RE = re.compile(r"^enum\s*,\s*bind\s*\(.*\)\s*$", re.IGNORECASE)
    MODPROC_RE = re.compile(
        r"^(module\s+)?procedure\s*(?:::|\s)\s*(?P<names>\w.*)$", re.IGNORECASE
    )
    MODULE_RE = re.compile(r"^module(?:\s+(\w+))?$", re.IGNORECASE)
    SUBMODULE_RE = re.compile(
        r"""^submodule\s*
        \(\s*(?P<ancestor_module>\w+)\s*         # Non-optional ancestor module
        (?::\s*(?P<parent_submod>\w+))?\s*\)  # Optional parent submodule
        \s*(?P<name>\w+)                      # This submodule's name
        $""",
        re.IGNORECASE | re.VERBOSE,
    )
    PROGRAM_RE = re.compile(r"^program(?:\s+(\w+))?$", re.IGNORECASE)
    SUBROUTINE_RE = re.compile(
        r"""^\s*(?:(?P<attributes>.+?)\s+)?     # Optional attributes
        subroutine\s+(?P<name>\w+)\s*           # Required subroutine name
        (?P<arguments>\([^()]*\))?              # Optional arguments
        (?:\s*bind\s*\(\s*(?P<bindC>.*)\s*\))?$ # Optional C-binding""",
        re.IGNORECASE | re.VERBOSE,
    )
    FUNCTION_RE = re.compile(
        r"""^(?:(?P<attributes>.+?)\s+)?               # Optional attributes (including type)
        function\s+(?P<name>\w+)\s*                    # Required function name
        (?P<arguments>\([^()]*\))?                     # Required arguments
        (?=(?:.*result\s*\(\s*(?P<result>\w+)\s*\))?)  # Optional result name
        (?=(?:.*bind\s*\(\s*(?P<bindC>.*)\s*\))?).*$   # Optional C-binding""",
        re.IGNORECASE | re.VERBOSE,
    )
    TYPE_RE = re.compile(
        r"^type(?:\s+|\s*(,.*)?::\s*)((?!(?:is\s*\())\w+)\s*(\([^()]*\))?\s*$",
        re.IGNORECASE,
    )
    INTERFACE_RE = re.compile(r"^(abstract\s+)?interface(?:\s+(.+))?$", re.IGNORECASE)
    BOUNDPROC_RE = re.compile(
        r"""^(?P<generic>generic|procedure)\s*  # Required keyword
        (?P<prototype>\([^()]*\))?\s*           # Optional interface name
        (?:,\s*(?P<attributes>\w[^:]*))?        # Optional list of attributes
        (?:\s*::)?\s*                           # Optional double-colon
        (?P<names>\w.*)$                        # Required name(s)
        """,
        re.IGNORECASE | re.VERBOSE,
    )
    COMMON_RE = re.compile(r"^common(?:\s*/\s*(\w+)\s*/\s*|\s+)(\w+.*)", re.IGNORECASE)
    COMMON_SPLIT_RE = re.compile(r"\s*(/\s*\w+\s*/)\s*", re.IGNORECASE)
    FINAL_RE = re.compile(r"^final\s*::\s*(\w.*)", re.IGNORECASE)
    USE_RE = re.compile(
        r"^use(?:\s*(?:,\s*(?:non_)?intrinsic\s*)?::\s*|\s+)(\w+)\s*($|,.*)",
        re.IGNORECASE,
    )
    ARITH_GOTO_RE = re.compile(r"go\s*to\s*\([0-9,\s]+\)", re.IGNORECASE)
    CALL_RE = re.compile(
        r"""(?P<parent>(?:\s*\w+\s*(?:\(\))?\s*%\s*)+)? # Optional type component access
        (?P<name>\w+\s*\(.*?\))                         # Required function name
        """,
        re.IGNORECASE | re.VERBOSE,
    )
    SUBCALL_RE = re.compile(
        r"""^(?:if\s*\(.*\)\s*)?    # Optional 'if' statement
        call\s+                     # Required keyword
        (?P<parent>.*%\s*)?         # Optional type component access
        (?P<name>\w+\s*(?:\(\))?)   # Required subroutine name
        """,
        re.IGNORECASE | re.VERBOSE,
    )
    FORMAT_RE = re.compile(r"^[0-9]+\s+format\s+\(.*\)", re.IGNORECASE)

    VARIABLE_STRING = (
        r"^(integer|real|double\s*precision|character|complex|double\s*complex|logical|type(?!\s+is)|class(?!\s+is|\s+default)|"
        r"procedure|enumerator{})\s*((?:\(|\s\w|[:,*]).*)$"
    )

    def __init__(
        self, source, first_line, parent=None, inherited_permission="public", strings=[]
    ):
        self.num_lines = 0
        if not isinstance(self, FortranSourceFile):
            self.num_lines += 1
        if type(self) != FortranSourceFile:
            FortranBase.__init__(
                self, source, first_line, parent, inherited_permission, strings
            )
        incontains = False
        if type(self) is FortranSubmodule:
            self.permission = "private"

        typestr = ""
        for vtype in self.settings["extra_vartypes"]:
            typestr = typestr + "|" + vtype
        self.VARIABLE_RE = re.compile(
            self.VARIABLE_STRING.format(typestr), re.IGNORECASE
        )

        # This is a little bit confusing, because `permission` here is sort of
        # overloaded for "permission for this entity", and "permission for child
        # entities". For example, the former doesn't apply to modules or programs,
        # while for procedures _only_ the first applies. For things like types, we
        # need to keep track of these meanings separately. Also note that
        # `child_permission` for types can be different for components and bound
        # procedures, but luckily they cannot be mixed in the source, so we don't
        # need to actually track `child_permission` separately for them both
        child_permission = (
            "public" if isinstance(self, FortranType) else self.permission
        )

        blocklevel = 0
        associatelevel = 0
        for line in source:
            if line[0:2] == "!" + self.settings["docmark"]:
                self.doc_list.append(line[2:])
                continue
            if line.strip() != "":
                self.num_lines += 1

            # Temporarily replace all strings to make the parsing simpler
            self.strings = []
            search_from = 0
            while quote := QUOTES_RE.search(line[search_from:]):
                self.strings.append(quote.group())
                line = line[0:search_from] + QUOTES_RE.sub(
                    f'"{len(self.strings) - 1}"', line[search_from:], count=1
                )
                search_from += QUOTES_RE.search(line[search_from:]).end(0)

            # Cache the lowercased line
            line_lower = line.lower()

            if self.settings["lower"]:
                line = line_lower

            # Check the various possibilities for what is on this line
            if line_lower == "contains":
                if not incontains and isinstance(self, _can_have_contains):
                    incontains = True
                    if isinstance(self, FortranType):
                        child_permission = "public"
                elif incontains:
                    self.print_error(line, "Multiple CONTAINS statements present")
                else:
                    self.print_error(line, "Unexpected CONTAINS statement")
            elif line_lower in ["public", "private", "protected"]:
                child_permission = line_lower
                if not isinstance(self, FortranType):
                    self.permission = line_lower
            elif line_lower == "sequence":
                if type(self) == FortranType:
                    self.sequence = True
            elif self.FORMAT_RE.match(line):
                # There's nothing interesting for us in a format statement
                continue
            elif (match := self.ATTRIB_RE.match(line)) and blocklevel == 0:
                attr = match.group(1).lower().replace(" ", "")
                if len(attr) >= 4 and attr[0:4].lower() == "bind":
                    attr = attr.replace(",", ", ")
                if hasattr(self, "attr_dict"):
                    if attr == "data":
                        pass
                    elif attr in ["dimension", "allocatable", "pointer"]:
                        names = ford.utils.paren_split(",", match.group(2))
                        for name in names:
                            name = name.strip().lower()
                            try:
                                open_parenthesis = name.index("(")
                                var_name = name[:open_parenthesis]
                                dimensions = name[open_parenthesis:]
                            except ValueError:
                                var_name = name
                                dimensions = ""

                            self.attr_dict[var_name].append(attr + dimensions)
                    else:
                        stmnt = match.group(2)
                        if attr == "parameter":
                            stmnt = stmnt[1:-1].strip()
                        names = ford.utils.paren_split(",", stmnt)
                        search_from = 0
                        while QUOTES_RE.search(attr[search_from:]):
                            num = int(
                                QUOTES_RE.search(attr[search_from:]).group()[1:-1]
                            )
                            attr = attr[0:search_from] + QUOTES_RE.sub(
                                self.strings[num], attr[search_from:], count=1
                            )
                            search_from += QUOTES_RE.search(attr[search_from:]).end(0)
                        for name in names:
                            if attr == "parameter":
                                split = ford.utils.paren_split("=", name)
                                name = split[0].strip().lower()
                                self.param_dict[name] = split[1]
                            name = name.strip().lower()
                            self.attr_dict[name].append(attr)

                elif attr.lower() == "data" and self.obj == "sourcefile":
                    # TODO: This is just a fix to keep FORD from crashing on
                    # encountering a block data structure. At some point I
                    # should actually implement support for them.
                    continue
                else:
                    self.print_error(line, f"Unexpected {attr.upper()} statement")

            elif match := self.END_RE.match(line):
                if isinstance(self, FortranSourceFile):
                    self.print_error(
                        line,
                        "END statement outside of any nesting",
                        describe_object=False,
                    )
                endtype = match.group(1)
                if endtype and endtype.lower() == "block":
                    blocklevel -= 1
                elif endtype and endtype.lower() == "associate":
                    associatelevel -= 1
                else:
                    self._cleanup()
                    return

            elif (match := self.MODPROC_RE.match(line)) and (
                match.group(1) or isinstance(self, FortranInterface)
            ):
                if hasattr(self, "modprocs"):
                    # Module procedure in an INTERFACE
                    self.modprocs.extend(get_mod_procs(source, match["names"], self))
                elif hasattr(self, "modprocedures"):
                    # Module procedure implementing an interface in a SUBMODULE
                    self.modprocedures.append(
                        FortranSubmoduleProcedure(source, match, self, self.permission)
                    )
                    self.num_lines += self.modprocedures[-1].num_lines - 1
                else:
                    self.print_error(line, "Unexpected MODULE PROCEDURE")

            elif match := self.BLOCK_DATA_RE.match(line):
                if hasattr(self, "blockdata"):
                    self.blockdata.append(FortranBlockData(source, match, self))
                    self.num_lines += self.blockdata[-1].num_lines - 1
                else:
                    self.print_error(line, "Unexpected BLOCK DATA")
            elif self.BLOCK_RE.match(line):
                blocklevel += 1
            elif self.ASSOCIATE_RE.match(line):
                associatelevel += 1
            elif match := self.MODULE_RE.match(line):
                if hasattr(self, "modules"):
                    self.modules.append(FortranModule(source, match, self))
                    self.num_lines += self.modules[-1].num_lines - 1
                else:
                    self.print_error(line, "Unexpected MODULE")

            elif match := self.SUBMODULE_RE.match(line):
                if hasattr(self, "submodules"):
                    self.submodules.append(FortranSubmodule(source, match, self))
                    self.num_lines += self.submodules[-1].num_lines - 1
                else:
                    self.print_error(line, "Unexpected SUBMODULE")

            elif match := self.PROGRAM_RE.match(line):
                if hasattr(self, "programs"):
                    self.programs.append(FortranProgram(source, match, self))
                    self.num_lines += self.programs[-1].num_lines - 1
                else:
                    self.print_error(line, "Unexpected PROGRAM")
                if len(self.programs) > 1:
                    self.print_error(
                        line,
                        "Multiple PROGRAM units in same source file",
                        describe_object=False,
                    )

            elif match := self.SUBROUTINE_RE.match(line):
                if isinstance(self, FortranCodeUnit) and not incontains:
                    self.print_error(line, "Unexpected SUBROUTINE")
                elif hasattr(self, "subroutines"):
                    self.subroutines.append(
                        FortranSubroutine(source, match, self, self.permission)
                    )
                    self.num_lines += self.subroutines[-1].num_lines - 1
                else:
                    self.print_error(line, "Unexpected SUBROUTINE")

            elif match := self.FUNCTION_RE.match(line):
                if isinstance(self, FortranCodeUnit) and not incontains:
                    self.print_error(line, "Unexpected FUNCTION")
                elif hasattr(self, "functions"):
                    self.functions.append(
                        FortranFunction(source, match, self, self.permission)
                    )
                    self.num_lines += self.functions[-1].num_lines - 1
                else:
                    self.print_error(line, "Unexpected FUNCTION")

            elif (match := self.TYPE_RE.match(line)) and blocklevel == 0:
                if hasattr(self, "types"):
                    self.types.append(FortranType(source, match, self, self.permission))
                    self.num_lines += self.types[-1].num_lines - 1
                else:
                    self.print_error(line, "Unexpected derived TYPE")

            elif (match := self.INTERFACE_RE.match(line)) and blocklevel == 0:
                if hasattr(self, "interfaces"):
                    intr = FortranInterface(source, match, self, self.permission)
                    self.num_lines += intr.num_lines - 1
                    if intr.abstract:
                        self.absinterfaces.extend(intr.contents)
                    elif intr.generic:
                        self.interfaces.append(intr)
                    else:
                        self.interfaces.extend(intr.contents)
                else:
                    self.print_error(line, "Unexpected INTERFACE")

            elif (match := self.ENUM_RE.match(line)) and blocklevel == 0:
                if hasattr(self, "enums"):
                    self.enums.append(FortranEnum(source, match, self, self.permission))
                    self.num_lines += self.enums[-1].num_lines - 1
                else:
                    self.print_error(line, "Unexpected ENUM")

            elif (match := self.BOUNDPROC_RE.match(line)) and incontains:
                if not hasattr(self, "boundprocs"):
                    self.print_error(line, "Unexpected type-bound procedure")
                    continue

                names = match["names"].split(",")
                # Generic procedures or single name
                if match["generic"].lower() == "generic" or len(names) == 1:
                    self.boundprocs.append(
                        FortranBoundProcedure(source, match, self, child_permission)
                    )
                    continue

                # For multiple procedures, parse each one as if it
                # were on a line by itself
                for bind in reversed(names):
                    pseudo_line = self.BOUNDPROC_RE.match(
                        line[: match.start("names")] + bind
                    )
                    self.boundprocs.append(
                        FortranBoundProcedure(
                            source, pseudo_line, self, child_permission
                        )
                    )

            elif match := self.COMMON_RE.match(line):
                if hasattr(self, "common"):
                    split = self.COMMON_SPLIT_RE.split(line)
                    if len(split) > 1:
                        for i in range(len(split) // 2):
                            pseudo_line = (
                                split[0]
                                + " "
                                + split[2 * i + 1]
                                + " "
                                + split[2 * i + 2].strip()
                            )
                            if pseudo_line[-1] == ",":
                                pseudo_line = pseudo_line[:-1]
                            self.common.append(
                                FortranCommon(
                                    source,
                                    self.COMMON_RE.match(pseudo_line),
                                    self,
                                    "public",
                                )
                            )
                        for i in range(len(split) // 2):
                            self.common[-i - 1].doc_list = self.common[
                                -len(split) // 2 + 1
                            ].doc_list
                    else:
                        self.common.append(FortranCommon(source, match, self, "public"))
                else:
                    self.print_error(line, "Unexpected COMMON statement")

            elif (match := self.FINAL_RE.match(line)) and incontains:
                if hasattr(self, "finalprocs"):
                    procedures = self.SPLIT_RE.split(match.group(1).strip())
                    finprocs = [
                        FortranFinalProc(proc, self) for proc in procedures[:-1]
                    ]
                    finprocs.append(FortranFinalProc(procedures[-1], self, source))
                    self.finalprocs.extend(finprocs)
                else:
                    self.print_error(line, "Unexpected finalization procedure")

            elif self.VARIABLE_RE.match(line) and blocklevel == 0:
                if hasattr(self, "variables"):
                    self.variables.extend(
                        line_to_variables(source, line, child_permission, self)
                    )
                else:
                    self.print_error(line, "Unexpected variable")

            elif match := self.USE_RE.match(line):
                if hasattr(self, "uses"):
                    self.uses.append(list(match.groups()))
                else:
                    self.print_error(line, "Unexpected USE statement")

            elif self.ARITH_GOTO_RE.search(line):
                # Arithmetic GOTOs look a little like function references: "goto
                # (1, 2, 3) i". We don't do anything with these, but we do need
                # to disambiguate them from function calls
                continue

<<<<<<< HEAD
            elif self.CALL_RE.search(line):
                for match in self.CALL_RE.finditer(line):
=======
            elif self.CALL_RE.search(line) or self.SUBCALL_RE.search(line):
                if not hasattr(self, "calls") and self.CALL_RE.search(line):
                    # Not raising an error here as too much possibility that something
                    # has been misidentified as a function call
                    continue
                if not hasattr(self, "calls") and self.SUBCALL_RE.search(line):
                    self.print_error(line, "Unexpected procedure call")
                    continue

                parendepth = 0
                _line = line
                _lines = ford.utils.strip_paren(_line)

                # Match subcall, if present
                if match := self.SUBCALL_RE.match(_lines[0]):
>>>>>>> 50459efd
                    self._add_procedure_call(match["name"], match["parent"])
                    # No function calls on this parendepth (because theres a subcall)
                    parendepth += 1
                    _lines = ford.utils.strip_paren(_line, parendepth)

                # Match calls, and nested calls

                # Check every level of parendepth
                while len(_lines) > 0:
                    for subline in _lines:
                        for match in self.CALL_RE.finditer(subline):
                            self._add_procedure_call(match["name"], match["parent"])
                    parendepth += 1
                    _lines = ford.utils.strip_paren(_line, parendepth)

        if not isinstance(self, FortranSourceFile):
            raise Exception("File ended while still nested.")

<<<<<<< HEAD
    def _add_procedure_call(self, name: str, parent: str) -> None:
        """Helper to register procedure calls. For FortranProgram,
        FortranProcedure, and FortranSubmoduleProcedure
        """
        # Not raising an error here as too much possibility that something
        # has been misidentified as a function call
        if not hasattr(self, "calls"):
            return

        name = name.lower()
=======
    def _add_procedure_call(self, name: str, parent: str):
        name = name.lower().replace(" ", "").replace("()", "")
>>>>>>> 50459efd
        if name in INTRINSICS or name in (call.name for call in self.calls):
            return

        self.calls.append(CallChain(name, parent))

    def _cleanup(self):
        raise NotImplementedError()

    def print_error(self, line, error, describe_object=True) -> None:
        description = f" in {self.obj} '{self.name}'" if describe_object else ""
        message = f"ERROR in file '{self.filename}': {error}{description}:\n\t{line}"
        if self.settings["dbg"]:
            return print(message)

        if self.settings["force"]:
            return
        raise ValueError(message)


class FortranCodeUnit(FortranContainer):
    """
    A class on which programs, modules, functions, and subroutines are based.
    """

    def _common_initialize(self) -> None:
        self.absinterfaces: List[FortranInterface] = []
        self.attr_dict: Dict[str, List[str]] = defaultdict(list)
        self.calls: List[Union[CallChain, FortranProcedure]] = []
        self.common: List[FortranCommon] = []
        self.enums: List[FortranEnum] = []
        self.functions: List[FortranFunction] = []
        self.interfaces: List[FortranInterface] = []
        self.param_dict: Dict[str, str] = {}
        self.subroutines: List[FortranSubroutine] = []
        self.types: List[FortranType] = []
        self.uses: List[Tuple] = []
        self.variables: List[FortranVariable] = []

    def correlate(self, project: Project) -> None:
        # Add procedures, interfaces and types from parent to our lists
        self.all_procs.update(getattr(self.parent, "all_procs", {}))
        self.all_absinterfaces = getattr(self.parent, "all_absinterfaces", {})
        for ai in self.absinterfaces:
            self.all_absinterfaces[ai.name.lower()] = ai
        self.all_types = getattr(self.parent, "all_types", {})
        for dt in self.types:
            self.all_types[dt.name.lower()] = dt
        self.all_vars = getattr(self.parent, "all_vars", {})
        for var in self.variables:
            self.all_vars[var.name.lower()] = var

        if isinstance(self, FortranSubmodule):
            if isinstance(self.parent_submodule, FortranSubmodule):
                self.parent_submodule.descendants.append(self)
                self.all_procs.update(self.parent_submodule.all_procs)
                self.all_absinterfaces.update(self.parent_submodule.all_absinterfaces)
                self.all_types.update(self.parent_submodule.all_types)
            elif isinstance(self.ancestor_module, FortranModule):
                self.ancestor_module.descendants.append(self)
                self.all_procs.update(self.ancestor_module.all_procs)
                self.all_absinterfaces.update(self.ancestor_module.all_absinterfaces)
                self.all_types.update(self.ancestor_module.all_types)
                self.all_vars.update(self.ancestor_module.pub_vars)

        # Module procedures will be missing (some/all?) metadata, so
        # now we copy it from the interface
        if isinstance(self, FortranModule):
            for proc in filter(lambda p: p.module, self.routines):
                intr = self.all_procs.get(proc.name.lower(), None)
                if (
                    intr
                    and intr.proctype.lower() == "interface"
                    and not intr.generic
                    and not intr.abstract
                    and intr.procedure.module is True
                ):
                    proc.module = intr
                    intr.procedure.module = proc

                    if isinstance(proc, FortranSubmoduleProcedure):
                        proc.attribs = intr.procedure.attribs
                        proc.args = intr.procedure.args
                        if hasattr(intr.procedure, "retvar"):
                            proc.retvar = intr.procedure.retvar
                        proc.proctype = intr.procedure.proctype

        def should_be_public(name: str) -> bool:
            """Is name public?"""
            return self.permission == "public" or name in self.public_list

        def filter_public(collection: dict) -> dict:
            """Return a new dict of only the public objects from collection"""
            return {
                name: obj for name, obj in collection.items() if should_be_public(name)
            }

        # Add procedures and types from USED modules to our lists
        for mod, extra in self.uses:
            if type(mod) is str:
                continue
            procs, absints, types, variables = mod.get_used_entities(extra)
            if self.obj == "module":
                self.pub_procs.update(filter_public(procs))
                self.pub_absints.update(filter_public(absints))
                self.pub_types.update(filter_public(types))
                self.pub_vars.update(filter_public(variables))
            self.all_procs.update(procs)
            self.all_absinterfaces.update(absints)
            self.all_types.update(types)
            self.all_vars.update(variables)
        self.uses = set([m[0] for m in self.uses])

        typelist = {}
        for dtype in self.types:
            if dtype.extends and dtype.extends.lower() in self.all_types:
                dtype.extends = self.all_types[dtype.extends.lower()]
                typelist[dtype] = set([dtype.extends])
            else:
                typelist[dtype] = set([])
        typeorder = toposort.toposort_flatten(typelist)

        # Correlate types
        for dtype in typeorder:
            if dtype in self.types:
                dtype.correlate(project)

        # Match up called procedures
        if hasattr(self, "calls"):
            tmplst = []
            for call in self.calls:
                # get the context of the call
                context = self._find_call_context(cast(CallChain, call))

                # failed to find context, give up and add call's string name to the list
                if context is None:
                    tmplst.append(call.name)
                    continue

                argname = False
                # arguments and returns are only possible labels if the call is made within self's context
                if context == self:
                    for a in getattr(self, "args", []):
                        # Consider allowing procedures passed as arguments to be included in callgraphs
                        argname |= call.name == a.name.lower()
                    if hasattr(self, "retvar"):
                        argname |= call.name == self.retvar.name.lower()

                # get all the variables in the call's context
                all_vars = getattr(context, "all_vars", {})
                if hasattr(context, "variables"):
                    all_vars.update({v.name.lower(): v for v in context.variables})

                # if call isn't to a variable (i.e. an array), and isn't a type, add it to the list
                if (
                    not argname
                    and call.name not in getattr(context, "all_types", {})
                    and call.name not in all_vars
                ):
                    if call.chain == []:
                        # if can't find the call in context, add it as a string
                        tmplst.append(context.all_procs.get(call.name, call.name))
                    # if the call is made from a type, then it must be a bound procedure
                    else:
                        for bound in context.boundprocs:
                            if call.name == bound.name.lower():
                                tmplst.append(bound)
                                break
                        else:
                            # failed to find the call in context, add it as a string
                            tmplst.append(call.name)

            self.calls = tmplst

        if isinstance(self, FortranSubmodule):
            self.ancestry: List[Union[str, FortranModule, FortranSubmodule]] = []
            item = self
            while item.parent_submodule:
                if isinstance(item.parent_submodule, str):
                    raise ValueError(
                        f"Unknown parent submodule '{item.parent_submodule}' of submodule '{item}'"
                    )
                item = item.parent_submodule
                self.ancestry.insert(0, item)
            self.ancestry.insert(0, item.ancestor_module)

        # Recurse
        for entity in self.iterator(
            "functions",
            "subroutines",
            "interfaces",
            "absinterfaces",
            "variables",
            "common",
            "modprocedures",
        ):
            entity.correlate(project)
        if hasattr(self, "args") and not getattr(self, "mp", False):
            for arg in self.args:
                arg.correlate(project)
        if hasattr(self, "retvar") and not getattr(self, "mp", False):
            self.retvar.correlate(project)

        self.sort_components()

        # Separate module subroutines/functions from normal ones
        if self.obj == "submodule":
            self.modfunctions = [func for func in self.functions if func.module]
            self.functions = [func for func in self.functions if not func.module]
            self.modsubroutines = [sub for sub in self.subroutines if sub.module]
            self.subroutines = [sub for sub in self.subroutines if not sub.module]

    def process_attribs(self) -> None:
        """Attach standalone attributes to the correct object, and compute the
        list of public objects
        """

        # IMPORTANT: Make sure types processed before interfaces--import when
        # determining permissions of derived types and overridden constructors
        for item in self.iterator(
            "functions", "subroutines", "types", "interfaces", "absinterfaces"
        ):
            for attr in self.attr_dict[item.name.lower()]:
                if attr in ["public", "private", "protected"]:
                    item.permission = attr
                elif attr[0:4] == "bind":
                    if hasattr(item, "bindC"):
                        item.bindC = attr[5:-1]
                    elif getattr(item, "procedure", None):
                        item.procedure.bindC = attr[5:-1]
                    else:
                        item.attribs.append(attr)
                else:
                    item.attribs.append(attr)
            with suppress(KeyError):
                del self.attr_dict[item.name.lower()]

        for var in self.variables:
            for attr in self.attr_dict[var.name.lower()]:
                if attr in ["public", "private", "protected"]:
                    var.permission = attr
                elif attr[0:6] == "intent":
                    var.intent = attr[7:-1]
                elif DIM_RE.match(attr) and (
                    "pointer" in attr or "allocatable" in attr
                ):
                    i = attr.index("(")
                    var.attribs.append(attr[0:i])
                    var.dimension = attr[i:]
                elif attr == "parameter":
                    var.attribs.append(attr)
                    var.initial = self.param_dict[var.name.lower()]
                else:
                    var.attribs.append(attr)
            with suppress(KeyError):
                del self.attr_dict[var.name.lower()]

        # Now we want a list of all the objects we've declared, plus
        # any we've imported that have a "public" attribute
        self.public_list = [
            item.name.lower()
            for item in self.iterator(
                "functions",
                "subroutines",
                "types",
                "interfaces",
                "absinterfaces",
                "variables",
            )
            if item.permission == "public"
        ] + [item for item, attr in self.attr_dict.items() if "public" in attr]

        del self.attr_dict

    def prune(self):
        """
        Remove anything which shouldn't be displayed.
        """

        if self.obj == "proc" and not self.meta["proc_internals"]:
            self.functions = []
            self.subroutines = []
            self.types = []
            self.interfaces = []
            self.absinterfaces = []
            self.variables = []
            return

        self.functions = self.filter_display(self.functions)
        self.subroutines = self.filter_display(self.subroutines)
        self.types = self.filter_display(self.types)
        self.interfaces = self.filter_display(self.interfaces)
        self.absinterfaces = self.filter_display(self.absinterfaces)
        self.variables = self.filter_display(self.variables)
        if self.obj == "submodule":
            self.modprocedures = self.filter_display(self.modprocedures)
            self.modsubroutines = self.filter_display(self.modsubroutines)
            self.modfunctions = self.filter_display(self.modfunctions)

        # Recurse
        for obj in self.iterator(
            "absinterfaces",
            "interfaces",
        ):
            obj.visible = True

        for obj in self.iterator(
            "functions",
            "subroutines",
            "types",
            "modprocedures",
            "modfunctions",
            "modsubroutines",
        ):
            obj.visible = True
            obj.prune()

    def _find_call_context(self, call: CallChain) -> Optional[FortranCodeUnit]:
        """
        Traverse the call chain of the call to discover the context the call is made on.
        This is done by looking at the first label in the call chain and matching it to
        a variable or function in the current scope. Then, traverse to the context of the
        variable or function return and repeat until the call chain is exhausted.

        If the traversal fails to find a label in a context,
        the function gives up and returns None
        """

        def strip_type(s):
            """
            strip the encasing 'type()' or 'class()' from a string if it exists,
            and return the inner string (lowercased)
            """
            r = re.match(r"^(type|class)\((.*?)(?:\(.*\))?\)$", s, re.IGNORECASE)
            return r.group(2).lower() if r else s.lower()

        # context is self if call is not a chain
        if len(call.chain) == 0:
            return self

        call.chain[0] = call.chain[0].lower()

        call_type = None
        # try call type is a variable
        vars = getattr(self, "all_vars", {})
        if hasattr(self, "args"):
            vars = {**vars, **{a.name.lower(): a for a in self.args}}
        if hasattr(self, "retvar"):
            vars = {**vars, **{self.retvar.name.lower(): self.retvar}}
        if hasattr(self, "all_types") and call.chain[0] in vars:
            call_type_str = strip_type(vars[call.chain[0]].full_type)
            call_type = self.all_types.get(call_type_str, None)

        # if None, not a variable, try call type is an extended type
        if (
            call_type is None
            and isinstance(self, FortranType)
            and hasattr(self, "extends")
        ):
            extend: Optional[FortranCodeUnit] = self
            while extend := getattr(extend, "extends", None):
                if extend.name.lower() == call.name:
                    call_type = extend
                    break

        # if still None, give up
        if call_type is None:
            return None

        # traverse the call chain
        for c in [c.lower() for c in call.chain[1:]]:
            new_call_type = None
            # try call type is a variable
            if hasattr(call_type, "variables"):
                new_call_type_str = None
                for v in call_type.variables:
                    if v.name.lower() == c:
                        new_call_type_str = strip_type(v.full_type)
                        break
                new_call_type = call_type.all_types.get(new_call_type_str, None)

            # not a variable, try call type is an extended type
            if new_call_type is None and isinstance(call_type, FortranType):
                extend_type: Optional[FortranType] = call_type
                while extend_type := getattr(extend_type, "extends", None):
                    if extend_type.name.lower() == c:
                        new_call_type = extend_type
                        break

            # not a subtype, give up
            if new_call_type is None:
                return None

            call_type = new_call_type

        return call_type


class FortranSourceFile(FortranContainer):
    """
    An object representing individual files containing Fortran code. A project
    will consist of a list of these objects. In turn, SourceFile objects will
    contains lists of all of that file's contents
    """

    def __init__(
        self,
        filepath: str,
        settings: Dict,
        preprocessor=None,
        fixed: bool = False,
        **kwargs,
    ):
        # Hack to prevent FortranBase.__str__ to generate an anchor link to the source file in HTML output.
        self.visible = kwargs.get("incl_src", True)
        self.path = filepath.strip()
        self.name = os.path.basename(self.path)
        self.settings = settings
        self.fixed = fixed
        self.parent: Optional[FortranContainer] = None
        self.modules: List[FortranModule] = []
        self.submodules: List[FortranSubmodule] = []
        self.functions: List[FortranFunction] = []
        self.subroutines: List[FortranSubroutine] = []
        self.programs: List[FortranProgram] = []
        self.blockdata: List[FortranBlockData] = []
        self.doc_list = []
        self.hierarchy = []
        self.obj = "sourcefile"
        self.display = settings["display"]
        self.encoding = kwargs.get("encoding", True)
        self.permission = "public"

        source = FortranReader(
            self.path,
            settings["docmark"],
            settings["predocmark"],
            settings["docmark_alt"],
            settings["predocmark_alt"],
            fixed,
            settings["fixed_length_limit"],
            preprocessor,
            settings["macro"],
            settings["include"],
            settings["encoding"],
        )

        super().__init__(source, "")
        self.raw_src = pathlib.Path(self.path).read_text(encoding=settings["encoding"])
        lexer = FortranFixedLexer() if self.fixed else FortranLexer()
        self.src = highlight(
            self.raw_src, lexer, HtmlFormatter(lineanchors="ln", cssclass="hl")
        )


class FortranModule(FortranCodeUnit):
    """
    An object representing individual modules within your source code. These
    objects contains lists of all of the module's contents, as well as its
    dependencies.
    """

    ONLY_RE = re.compile(r"^\s*,\s*only\s*:\s*(?=[^,])", re.IGNORECASE)
    RENAME_RE = re.compile(r"(\w+)\s*=>\s*(\w+)", re.IGNORECASE)

    def _initialize(self, line: re.Match) -> None:
        self.name = line.group(1)
        self._common_initialize()
        del self.calls
        self.descendants = []
        self.modprocedures = []
        self.private_list = []
        self.protected_list = []
        self.public_list = []
        self.visible = True

    def _cleanup(self):
        """Create list of all local procedures. Ones coming from other modules
        will be added later, during correlation."""
        self.all_procs = {}
        for p in self.routines:
            self.all_procs[p.name.lower()] = p

        for var in self.variables:
            # Count procedure pointers and dummy procedures
            if var.vartype == "procedure":
                self.all_procs[var.name.lower()] = var

        for interface in self.interfaces:
            if not interface.abstract:
                self.all_procs[interface.name.lower()] = interface
            if interface.generic:
                for proc in interface.iterator("subroutines", "functions"):
                    self.all_procs[proc.name.lower()] = proc
        self.process_attribs()
        self.variables = [v for v in self.variables if "external" not in v.attribs]

        def should_be_public(item: FortranBase) -> bool:
            return item.permission in ["public", "protected"]

        def filter_public(collection: list) -> dict:
            return {
                obj.name.lower(): obj for obj in collection if should_be_public(obj)
            }

        self.pub_procs = filter_public(self.all_procs.values())
        self.pub_vars = filter_public(self.variables)
        self.pub_types = filter_public(self.types)
        self.pub_absints = filter_public(self.absinterfaces)

    def get_used_entities(self, use_specs):
        """
        Returns the entities which are imported by a use statement. These
        are contained in dicts.
        """
        if len(use_specs.strip()) == 0:
            return (self.pub_procs, self.pub_absints, self.pub_types, self.pub_vars)

        only = bool(self.ONLY_RE.match(use_specs))
        use_specs = self.ONLY_RE.sub("", use_specs)
        # The used names after possible renaming
        used_names = {}
        for item in map(str.strip, use_specs.split(",")):
            if match := self.RENAME_RE.search(item):
                used_names[match.group(2).lower()] = match.group(1).lower()
            else:
                used_names[item.lower()] = item.lower()

        def used_objects(object_type: str, only: bool) -> dict:
            """Get the objects that are actually used"""
            result = {}
            object_collection = getattr(self, object_type)
            for name, obj in object_collection.items():
                name = name.lower()
                if only:
                    if name in used_names:
                        result[used_names[name]] = obj
                else:
                    result[name] = obj
            return result

        ret_procs = used_objects("pub_procs", only)
        ret_absints = used_objects("pub_absints", only)
        ret_types = used_objects("pub_types", only)
        ret_vars = used_objects("pub_vars", only)
        return (ret_procs, ret_absints, ret_types, ret_vars)


class FortranSubmodule(FortranModule):
    def _initialize(self, line: re.Match) -> None:
        FortranModule._initialize(self, line)
        self.name = line["name"]
        self.parent_submodule: Union[str, None, FortranSubmodule] = line[
            "parent_submod"
        ]
        self.ancestor_module: Union[str, FortranModule] = line["ancestor_module"]
        self.modprocedures = []
        del self.public_list
        del self.private_list
        del self.protected_list

    def _cleanup(self):
        # Create list of all local procedures. Ones coming from other modules
        # will be added later, during correlation.
        self.process_attribs()
        self.variables = [v for v in self.variables if "external" not in v.attribs]
        self.all_procs = {p.name.lower(): p for p in self.routines}
        for interface in self.interfaces:
            if not interface.abstract:
                self.all_procs[interface.name.lower()] = interface
            if interface.generic:
                for proc in interface.iterator("subroutines", "functions"):
                    self.all_procs[proc.name.lower()] = proc

    def get_dir(self):
        return "module"


def _list_of_procedure_attributes(
    attribute_string: Optional[str],
) -> Tuple[List[str], str]:
    """Convert a string of attributes into a list of attributes"""
    if not attribute_string:
        return [], ""

    attribute_list = []
    attribute_string = attribute_string.lower()

    for attribute in [
        "impure",
        "pure",
        "elemental",
        "non_recursive",
        "recursive",
        "module",
    ]:
        if attribute in attribute_string:
            attribute_list.append(attribute)
            attribute_string = re.sub(
                attribute, "", attribute_string, flags=re.IGNORECASE
            )

    return attribute_list, attribute_string.replace(" ", "")


def implicit_type(name: str) -> str:
    """Map names to implicit types"""

    if name[0].lower() in "ijklmn":
        return "integer"
    return "real"


class FortranProcedure(FortranCodeUnit):
    """Base class for subroutines and functions for common functionality"""

    def _procedure_initialize(
        self,
        name: str,
        arguments: Optional[str],
        attributes: Optional[str],
        bindC: Optional[str],
        **kwargs,
    ) -> str:
        self.name = name
        self.attribs, attribstr = _list_of_procedure_attributes(attributes)
        self.mp = False
        self.module = "module" in self.attribs

        self.args = []
        if arguments:
            # Empty argument lists will contain the empty string, so we need to remove it
            self.args = [
                arg for arg in self.SPLIT_RE.split(arguments[1:-1].strip()) if arg
            ]

        self._parse_bind_C(bindC)
        self._common_initialize()

        return attribstr

    def _parse_bind_C(self, bind_C_text: Optional[str]):
        """Parses a `bind(...)` attribute"""

        if bind_C_text is None:
            self.bindC = None
            return

        # Shouldn't have parentheses in, but just to be safe, let's
        # remove any
        if "(" in bind_C_text or ")" in bind_C_text:
            bind_C_text = ford.utils.get_parens(bind_C_text, -1)

        self.bindC = bind_C_text

        if self.parent is None:
            return

        # Now we have to replace any quoted text that has previously
        # been removed
        search_from = 0
        while quote := QUOTES_RE.search(self.bindC[search_from:]):
            num = int(quote.group()[1:-1])
            self.bindC = self.bindC[0:search_from] + QUOTES_RE.sub(
                self.parent.strings[num], self.bindC[search_from:], count=1
            )
            if not (next_match := QUOTES_RE.search(self.bindC[search_from:])):
                raise ValueError(
                    f"Unexpected missing quotes in '{self.bindC[search_from:]}'"
                )
            search_from += next_match.end(0)

    @property
    def is_interface_procedure(self) -> bool:
        """Is this procedure just an interface?"""
        return isinstance(self.parent, FortranInterface) and not self.parent.generic

    @property
    def permission(self):
        """Permission (public/private) of this procedure"""
        if self.is_interface_procedure:
            return self.parent.permission

        return self._permission

    @permission.setter
    def permission(self, value):
        self._permission = value

    @property
    def ident(self) -> str:
        """Return a unique identifier for this object"""
        if self.is_interface_procedure:
            return namelist.get_name(self.parent)
        return super().ident

    def get_dir(self) -> Optional[str]:
        if self.is_interface_procedure:
            return "interface"

        return super().get_dir()

    def _cleanup(self):
        """Convert all child entities to object instances"""

        self.all_procs = {p.name.lower(): p for p in self.routines}
        for interface in self.interfaces:
            if not interface.abstract:
                self.all_procs[interface.name.lower()] = interface
            if interface.generic:
                for proc in interface.routines:
                    self.all_procs[proc.name.lower()] = proc

        for i, arg in enumerate(self.args):
            # Is there a variable declaration for this argument?
            for var in self.variables:
                if arg.lower() == var.name.lower():
                    arg = var
                    self.variables.remove(var)
                    break

            # Otherwise, is it a procedure with an interface?
            if isinstance(arg, str):
                for intr in self.interfaces:
                    if intr.abstract or intr.generic:
                        continue
                    proc = intr.procedure
                    if proc.name.lower() == arg.lower():
                        arg = proc
                        arg.parent = self
                        self.interfaces.remove(intr)
                        break

            # If we've still not found it, it's an implicitly-type variable.
            # FIXME: we pay no attention to `implicit none` or other
            # `implicit` statements
            if isinstance(arg, str):
                arg = FortranVariable(arg, implicit_type(arg), self, doc="")

            self.args[i] = arg

        self.process_attribs()
        self.variables = [v for v in self.variables if "external" not in v.attribs]


class FortranSubroutine(FortranProcedure):
    """
    An object representing a Fortran subroutine and holding all of said
    subroutine's contents.
    """

    def _initialize(self, line: re.Match) -> None:
        self._procedure_initialize(**line.groupdict())
        self.proctype = "Subroutine"


class FortranFunction(FortranProcedure):
    """
    An object representing a Fortran function and holding all of said function's
    contents.
    """

    def _initialize(self, line: re.Match) -> None:
        attribstr = self._procedure_initialize(**line.groupdict())
        self.proctype = "Function"
        self.retvar = line["result"] or self.name

        with suppress(ValueError):
            parsed_type = parse_type(
                attribstr, self.strings, self.settings["extra_vartypes"]
            )
            self.retvar = FortranVariable(
                name=self.retvar,
                vartype=parsed_type.vartype,
                parent=self,
                kind=parsed_type.kind,
                strlen=parsed_type.strlen,
                proto=parsed_type.proto,
            )

    def _cleanup(self):
        if not isinstance(self.retvar, FortranVariable):
            for var in self.variables:
                if var.name.lower() == self.retvar.lower():
                    self.retvar = var
                    self.variables.remove(var)
                    break
            else:
                self.retvar = FortranVariable(
                    self.retvar, implicit_type(self.retvar), self
                )

        super()._cleanup()


class FortranSubmoduleProcedure(FortranCodeUnit):
    """
    An object representing a the implementation of a Module Function or
    Module Subroutine in a submodule.
    """

    module = True

    def _initialize(self, line: re.Match) -> None:
        self.proctype = "Module Procedure"
        self.name = line["names"]

        self._common_initialize()
        self.mp = True
        self.attribs = ""
        self.args: List[str] = []
        self.retvar = None

    def _cleanup(self):
        self.process_attribs()
        self.all_procs = {p.name.lower(): p for p in self.routines}
        for interface in self.interfaces:
            if not interface.abstract:
                self.all_procs[interface.name.lower()] = interface
            if interface.generic:
                for proc in interface.iterator("subroutines", "functions"):
                    self.all_procs[proc.name.lower()] = proc
        self.variables = [v for v in self.variables if "external" not in v.attribs]


class FortranProgram(FortranCodeUnit):
    """
    An object representing the main Fortran program.
    """

    def _initialize(self, line: re.Match) -> None:
        self.name = line.group(1)
        if self.name is None:
            self.name = ""
        self._common_initialize()

    def _cleanup(self):
        self.all_procs = {}
        for p in self.routines:
            self.all_procs[p.name.lower()] = p
        for interface in self.interfaces:
            if not interface.abstract:
                self.all_procs[interface.name.lower()] = interface
            if interface.generic:
                for proc in interface.iterator("subroutines", "functions"):
                    self.all_procs[proc.name.lower()] = proc
        self.process_attribs()
        self.variables = [v for v in self.variables if "external" not in v.attribs]


class FortranType(FortranContainer):
    """
    An object representing a Fortran derived type and holding all of said type's
    components and type-bound procedures. It also contains information on the
    type's inheritance.
    """

    def _initialize(self, line: re.Match) -> None:
        self.name = line.group(2)
        self.extends = None
        self.attributes = []
        if line.group(1):
            attribstr = line.group(1)[1:].strip()
            attriblist = self.SPLIT_RE.split(attribstr.strip())
            for attrib in attriblist:
                attrib_lower = attrib.strip().lower()
                if extends := EXTENDS_RE.search(attrib):
                    self.extends = extends["base"]
                elif attrib_lower in ["public", "private"]:
                    self.permission = attrib_lower
                elif attrib_lower == "external":
                    self.attributes.append("external")
                else:
                    self.attributes.append(attrib.strip())
        if line.group(3):
            paramstr = line.group(3).strip()
            self.parameters = self.SPLIT_RE.split(paramstr)
        else:
            self.parameters = []
        self.sequence = False
        self.variables = []
        self.boundprocs = []
        self.finalprocs = []
        self.constructor = None

    def _cleanup(self):
        # Match parameters with variables
        for i in range(len(self.parameters)):
            for var in self.variables:
                if self.parameters[i].lower() == var.name.lower():
                    self.parameters[i] = var
                    self.variables.remove(var)
                    break

    def correlate(self, project):
        self.all_absinterfaces = self.parent.all_absinterfaces
        self.all_types = self.parent.all_types
        self.all_procs = self.parent.all_procs
        self.num_lines_all = self.num_lines

        # Match variables as needed (recurse)
        for v in self.variables:
            v.correlate(project)
        # Get inherited public components
        inherited = [
            var
            for var in getattr(self.extends, "variables", [])
            if var.permission == "public"
        ]
        self.local_variables = self.variables
        for invar in inherited:
            if not hasattr(invar, "doc"):
                invar.doc = f"Inherited from [[{self.extends}]]"
                invar.meta = {}
        self.variables = inherited + self.variables

        # Match boundprocs with procedures
        # FIXME: This is not at all modular because must process non-generic bound procs first--could there be a better way to do it
        for proc in self.boundprocs:
            if not proc.generic:
                proc.correlate(project)
        # Identify inherited type-bound procedures which are not overridden
        inherited = []
        inherited_generic = []
        if self.extends and type(self.extends) is not str:
            for bp in self.extends.boundprocs:
                if bp.permission == "private":
                    continue
                if all([bp.name.lower() != b.name.lower() for b in self.boundprocs]):
                    if bp.generic:
                        gen = copy.copy(bp)
                        gen.parent = self
                        inherited.append(gen)
                    else:
                        inherited.append(bp)
                elif bp.generic:
                    gen = copy.copy(bp)
                    gen.parent = self
                    inherited_generic.append(gen)
        self.boundprocs = inherited + self.boundprocs
        # Match up generic type-bound procedures to their particular bindings
        for proc in self.boundprocs:
            for bp in inherited_generic:
                if bp.name.lower() == proc.name.lower() and hasattr(bp, "bindings"):
                    proc.bindings = bp.bindings + proc.bindings
                    break
            if proc.generic:
                proc.correlate(project)
        # Match finalprocs
        for fp in self.finalprocs:
            fp.correlate(project)
        # Find a constructor, if one exists
        if self.name.lower() in self.all_procs:
            self.constructor = self.all_procs[self.name.lower()]
            self.constructor.permission = self.permission
            self.num_lines += getattr(
                self.constructor, "num_lines_all", self.constructor.num_lines
            )

        self.sort_components()

        # Get total num_lines, including implementations
        for proc in self.finalprocs:
            self.num_lines_all += proc.procedure.num_lines
        for proc in self.boundprocs:
            for bind in proc.bindings:
                if isinstance(bind, FortranProcedure):
                    self.num_lines_all += bind.num_lines
                elif isinstance(bind, FortranBoundProcedure):
                    for b in bind.bindings:
                        if isinstance(b, FortranProcedure):
                            self.num_lines_all += b.num_lines

    def prune(self):
        """
        Remove anything which shouldn't be displayed.
        """
        self.boundprocs = self.filter_display(self.boundprocs)
        self.variables = self.filter_display(self.variables)
        for obj in self.boundprocs + self.variables:
            obj.visible = True

    def __repr__(self):
        return f"FortranType('{self.name}', variables={self.variables}, boundprocs={self.boundprocs})"


class FortranEnum(FortranContainer):
    """
    An object representing a Fortran enumeration. Contains the individual
    enumerators as variables.
    """

    def _initialize(self, line: re.Match) -> None:
        self.variables = []
        self.name = ""

    def _cleanup(self):
        prev_val = -1
        for var in self.variables:
            if not var.initial:
                var.initial = prev_val + 1

            initial = (
                remove_kind_suffix(var.initial)
                if isinstance(var.initial, str)
                else var.initial
            )

            try:
                prev_val = int(initial)
            except ValueError:
                raise ValueError(
                    f"Non-integer ('{var.initial}') assigned to enumerator '{var.name}'."
                )


class FortranInterface(FortranContainer):
    """An `interface` block, including generic and abstract interfaces

    Attributes
    ----------
    subroutines: list
        External subroutines
    functions: list
        External functions
    modprocs: list
        Procedures defined in this scope
    variables: list
        Procedure pointers and dummy procedures
    generic: bool
        True if this is a generic interface
    abstract: bool
        True if this is an abstract interface
    """

    def _initialize(self, line: re.Match) -> None:
        self.proctype = "Interface"
        self.name = line.group(2)
        self.subroutines = []
        self.functions = []
        self.modprocs = []
        self.variables = []
        self.generic = bool(self.name)
        self.abstract = bool(line.group(1))
        if self.generic and self.abstract:
            raise Exception(f"Generic interface '{self.name}' can not be abstract")

    def correlate(self, project):
        self.all_absinterfaces = self.parent.all_absinterfaces
        self.all_types = self.parent.all_types
        self.all_procs = self.parent.all_procs
        self.num_lines_all = self.num_lines
        if self.generic:
            # Some "modprocs" are actually procedure pointers or dummy
            # args, so we need to move them to a separate lsit
            modprocs_to_pop = []
            for modproc in self.modprocs:
                try:
                    procedure = self.all_procs[modproc.name.lower()]
                except KeyError:
                    raise RuntimeError(
                        f"Could not find interface procedure '{modproc.name}' in '{self.parent.name}'. "
                        f"Known procedures are: {list(self.all_procs.keys())}"
                    )

                if isinstance(procedure, FortranVariable):
                    self.variables.append(procedure)
                    modprocs_to_pop.append(modproc)
                    continue

                modproc.procedure = procedure
                self.num_lines_all += modproc.procedure.num_lines

            for proc in modprocs_to_pop:
                self.modprocs.remove(proc)

            for proc in self.routines:
                proc.correlate(project)
        else:
            self.procedure.correlate(project)

        self.sort_components()

    def _cleanup(self):
        if not self.abstract and self.generic:
            return

        contents = []
        for proc in self.routines:
            proc.visible = False
            item = copy.copy(self)
            item.procedure = proc
            item.procedure.parent = item
            del item.functions
            del item.modprocs
            del item.subroutines
            item.name = proc.name
            item.permission = proc.permission
            contents.append(item)
        self.contents = contents


class FortranFinalProc(FortranBase):
    """
    An object representing a finalization procedure for a derived type
    within Fortran.
    """

    def __init__(self, name, parent, source=None):
        self.name = name
        self.parent = parent
        self.procedure = None
        self.obj = "finalproc"
        self.parobj = self.parent.obj
        self.display = self.parent.display
        self.settings = self.parent.settings
        self.doc_list = (
            read_docstring(source, self.settings["docmark"]) if source else []
        )
        self.hierarchy = self._make_hierarchy()

    def correlate(self, project):
        self.all_procs = self.parent.all_procs
        if self.name.lower() in self.all_procs:
            self.procedure = self.all_procs[self.name.lower()]


class FortranVariable(FortranBase):
    """
    An object representing a variable within Fortran.
    """

    def __init__(
        self,
        name,
        vartype,
        parent,
        attribs=[],
        intent="",
        optional=False,
        permission="public",
        parameter=False,
        kind=None,
        strlen=None,
        proto=None,
        doc=None,
        points=False,
        initial=None,
    ):
        self.name = name
        self.vartype = vartype.lower()
        self.parent = parent
        if self.parent:
            self.parobj = self.parent.obj
            self.settings = self.parent.settings
        else:
            self.parobj = None
            self.settings = None
        self.obj = type(self).__name__[7:].lower()
        self.attribs = copy.copy(attribs)
        self.intent = intent
        self.optional = optional
        self.kind = kind
        self.strlen = strlen
        self.proto = copy.copy(proto)
        self.doc_list = copy.copy(doc) if doc is not None else []
        self.permission = permission
        self.points = points
        self.parameter = parameter
        self.initial = initial
        self.dimension = ""
        self.meta = {}
        self.visible = False

        indexlist = []
        indexparen = self.name.find("(")
        if indexparen > 0:
            indexlist.append(indexparen)
        indexbrack = self.name.find("[")
        if indexbrack > 0:
            indexlist.append(indexbrack)
        indexstar = self.name.find("*")
        if indexstar > 0:
            indexlist.append(indexstar)

        if len(indexlist) > 0:
            self.dimension = self.name[min(indexlist) :]
            self.name = self.name[0 : min(indexlist)]

        self.hierarchy = self._make_hierarchy()

    def correlate(self, project):
        if not self.proto:
            return

        proto_name = self.proto[0].lower()
        if proto_name == "*":
            return

        if self.vartype in ("type", "class"):
            self.proto[0] = self.parent.all_types.get(proto_name, self.proto[0])
        elif self.vartype == "procedure":
            abstract_prototype = self.parent.all_absinterfaces.get(
                proto_name, self.proto[0]
            )
            self.proto[0] = self.parent.all_procs.get(proto_name, abstract_prototype)

    @property
    def full_type(self):
        """Return the full type, including class, kind, len, and so on"""
        parameter_parts = []
        result = self.vartype

        # Wrap only kind, strlen, proto in brackets
        if self.kind:
            parameter_parts.append(f"kind={self.kind}")
        if self.strlen:
            parameter_parts.append(f"len={self.strlen}")

        # If we've got a "proto", then we probably don't have kind and strlen?
        if parameter_parts:
            result += f"({', '.join(parameter_parts)})"
        elif self.proto:
            proto = str(self.proto[0])
            if self.proto[1]:
                proto += f"({self.proto[1]})"
            result += f"({proto})"

        return result

    @property
    def full_declaration(self):
        """Return the full type declaration, including attributes, dimensions,
        kind, and so on"""

        # Add all the other attributes to a single list
        attribute_parts = copy.copy(self.attribs)
        if self.dimension:
            attribute_parts.append(self.dimension)
        if self.parameter:
            attribute_parts.append("parameter")

        # Note: not str.join because we want the leading comman too
        attributes = [f", {part}" for part in attribute_parts]
        return f"{self.full_type}{''.join(attributes)}"

    def __repr__(self):
        return f"FortranVariable('{self.name}', type='{self.full_type}', permission='{self.permission}')"


class FortranBoundProcedure(FortranBase):
    """
    An object representing a type-bound procedure, possibly overloaded.
    """

    def _initialize(self, line: re.Match) -> None:
        self.attribs: List[str] = []
        self.deferred = False

        for attribute in ford.utils.paren_split(",", line["attributes"] or ""):
            attribute = attribute.strip()
            # Preserve original capitalisation -- TODO: needed?
            attribute_lower = attribute.lower()
            if attribute_lower in ["public", "private"]:
                self.permission = attribute_lower
            elif attribute_lower == "deferred":
                self.deferred = True
            else:
                self.attribs.append(attribute)

        split = self.POINTS_TO_RE.split(line["names"])
        self.name = split[0].strip()
        self.generic = line["generic"].lower() == "generic"
        self.proto = line["prototype"]
        if self.proto:
            self.proto = self.proto[1:-1].strip()
        self.bindings = []
        if len(split) > 1:
            binds = self.SPLIT_RE.split(split[1])
            for bind in binds:
                self.bindings.append(bind.strip())
        else:
            self.bindings.append(self.name)

    def correlate(self, project):
        self.all_procs = self.parent.all_procs
        self.protomatch = False
        if self.proto:
            proto_lower = self.proto.lower()
            if proto_lower in self.all_procs:
                self.proto = self.all_procs[proto_lower]
                self.protomatch = True
            elif proto_lower in self.parent.all_absinterfaces:
                self.proto = self.parent.all_absinterfaces[proto_lower]
                self.protomatch = True

        if self.generic:
            parent_boundprocs = {
                proc.name.lower(): proc for proc in self.parent.boundprocs if proc
            }

            for i, binding in enumerate(self.bindings):
                binding_name = getattr(binding, "name", binding).lower()
                with suppress(KeyError):
                    self.bindings[i] = parent_boundprocs[binding_name]

        elif not self.deferred:
            for i in range(len(self.bindings)):
                with suppress(KeyError):
                    self.bindings[i] = self.all_procs[self.bindings[i].lower()]
                    self.bindings[i].binding = self

        self.sort_components()

    def __repr__(self):
        return f"FortranBoundProcedure('{self.name}', permission='{self.permission}')"


class FortranModuleProcedure(FortranBase):
    """
    An object representing a module procedure in an interface. Not to be
    confused with type of module procedure which is the implementation of
    a module function or module subroutine in a submodule.
    """

    def __init__(self, name, parent=None, inherited_permission=None):
        if inherited_permission is not None:
            self.permission = inherited_permission.lower()
        else:
            self.permission = None
        self.parent = parent
        if self.parent:
            self.parobj = self.parent.obj
            self.settings = self.parent.settings
        else:
            self.parobj = None
            self.settings = None
        self.obj = "moduleprocedure"
        self.name = name
        self.procedure = None
        self.doc_list = []
        self.hierarchy = self._make_hierarchy()


class FortranBlockData(FortranContainer):
    """
    An object representing a block-data unit. Now obsolete due to modules,
    block data units allowed variables held in common blocks to be initialized
    outside of an executing program unit.
    """

    def _initialize(self, line):
        self.name = line.group(1)
        if not self.name:
            self.name = "<em>unnamed</em>"
        self.uses = []
        self.variables = []
        self.types = []
        self.common = []
        self.visible = True
        self.attr_dict = defaultdict(list)
        self.param_dict = {}

    def correlate(self, project):
        # Add procedures, interfaces and types from parent to our lists
        self.all_types = {}
        for dt in self.types:
            self.all_types[dt.name.lower()] = dt
        self.all_vars = {}
        for var in self.variables:
            self.all_vars[var.name.lower()] = var
        self.all_absinterfaces = {}
        self.all_procs = {}

        # Add procedures and types from USED modules to our lists
        for mod, extra in self.uses:
            if type(mod) is str:
                continue
            procs, absints, types, variables = mod.get_used_entities(extra)
            self.all_procs.update(procs)
            self.all_absinterfaces.update(absints)
            self.all_types.update(types)
            self.all_vars.update(variables)
        self.uses = [m[0] for m in self.uses]

        typelist = {}
        for dtype in self.types:
            if dtype.extends and dtype.extends.lower() in self.all_types:
                dtype.extends = self.all_types[dtype.extends.lower()]
                typelist[dtype] = set([dtype.extends])
            else:
                typelist[dtype] = set([])
        typeorder = toposort.toposort_flatten(typelist)

        for dtype in typeorder:
            dtype.visible = True
            if dtype in self.types:
                dtype.correlate(project)
        for var in self.variables:
            var.correlate(project)
        for com in self.common:
            com.correlate(project)

        self.sort_components()

    def prune(self):
        self.types = self.filter_display(self.types)
        self.variables = self.filter_display(self.variables)
        for dtype in self.types:
            dtype.visible = True
            dtype.prune()

    def _cleanup(self):
        self.process_attribs()

    def process_attribs(self):
        for item in self.types:
            for attr in self.attr_dict[item.name.lower()]:
                if attr in ("public", "private", "protected"):
                    item.permission = attr
                elif attr[0:4] == "bind":
                    if hasattr(item, "bindC"):
                        item.bindC = attr[5:-1]
                    elif getattr(item, "procedure", None):
                        item.procedure.bindC = attr[5:-1]
                    else:
                        item.attribs.append(attr[5:-1])
        for var in self.variables:
            for attr in self.attr_dict[var.name.lower()]:
                if attr in ("public", "private", "protected"):
                    var.permission = attr
                elif attr[0:6] == "intent":
                    var.intent = attr[7:-1]
                elif DIM_RE.match(attr) and (
                    "pointer" in attr or "allocatable" in attr
                ):
                    i = attr.index("(")
                    var.attribs.append(attr[0:i])
                    var.dimension = attr[i:]
                elif attr == "parameter":
                    var.attribs.append(attr)
                    var.initial = self.param_dict[var.name.lower()]
                else:
                    var.attribs.append(attr)
        del self.attr_dict


class FortranCommon(FortranBase):
    """
    An object representing a common block. This is a legacy feature.
    """

    def _initialize(self, line: re.Match) -> None:
        self.name = line.group(1)
        if not self.name:
            self.name = ""
        self.other_uses: List[FortranCommon] = []
        self.variables = [v.strip() for v in ford.utils.paren_split(",", line.group(2))]
        self.visible = True

    def correlate(self, project):
        for i in range(len(self.variables)):
            if self.variables[i] in self.parent.all_vars:
                self.variables[i] = self.parent.all_vars[self.variables[i]]
                with suppress(ValueError):
                    self.parent.variables.remove(self.variables[i])
            else:
                self.variables[i] = FortranVariable(
                    self.variables[i], implicit_type(self.variables[i]), self, doc=""
                )

        if self.name in project.common:
            self.other_uses = project.common[self.name]
            self.other_uses.append(self)
        else:
            lst = [self]
            project.common[self.name] = lst
            self.other_uses = lst

        self.sort_components()


class FortranSpoof:
    """
    A dummy-type which is used to represent arguments, interfaces, type-bound
    procedures, etc. which lack a corresponding variable or implementation.
    """

    IS_SPOOF = True

    def __init__(self, name, parent=None, obj="ITEM"):
        self.name = name
        self.parent = parent
        self.obj = obj
        if self.parent.settings["warn"]:
            print(
                f"Warning: {self.obj} '{self.name}' in {self.parent.obj} '{self.parent.name}' could not be matched to "
                f"corresponding item in code (file {self.filename})"
            )

    def __getitem__(self, key):
        return []

    def __len__(self):
        return 0

    def __contains__(self, item):
        return False

    def __getattr__(self, name):
        return []

    def __str__(self):
        return self.name


class GenericSource(FortranBase):
    """
    Represent a non-Fortran source file. The contents of the file will
    not be analyzed, but documentation can be extracted.
    """

    def __init__(self, filename, settings):
        self.obj = "sourcefile"
        self.parobj = None
        self.parent = None
        self.hierarchy = []
        self.settings = settings
        self.num_lines = 0
        extra_filetypes = settings["extra_filetypes"][filename.split(".")[-1]]
        comchar = extra_filetypes[0]
        if len(extra_filetypes) > 1:
            self.lexer_str = extra_filetypes[1]
        else:
            self.lexer_str = None
        docmark = settings["docmark"]
        predocmark = settings["predocmark"]
        docmark_alt = settings["docmark_alt"]
        predocmark_alt = settings["predocmark_alt"]
        self.path = filename.strip()
        self.name = os.path.basename(self.path)
        self.raw_src = pathlib.Path(self.path).read_text(encoding=settings["encoding"])
        # TODO: Get line numbers to display properly
        if self.lexer_str is None:
            lexer = guess_lexer_for_filename(self.name, self.raw_src)
        else:
            import pygments.lexers

            lexer = getattr(pygments.lexers, self.lexer_str)
        self.src = highlight(
            self.raw_src, lexer, HtmlFormatter(lineanchors="ln", cssclass="hl")
        )
        com_re = re.compile(
            r"^((?!{0}|[\"']).|(\'[^']*')|(\"[^\"]*\"))*({0}.*)$".format(
                re.escape(comchar)
            )
        )
        if docmark == docmark_alt != "":
            raise Exception("Error: docmark and docmark_alt are the same.")
        if docmark == predocmark_alt != "":
            raise Exception("Error: docmark and predocmark_alt are the same.")
        if docmark_alt == predocmark != "":
            raise Exception("Error: docmark_alt and predocmark are the same.")
        if predocmark == predocmark_alt != "":
            raise Exception("Error: predocmark and predocmark_alt are the same.")
        if len(predocmark) != 0:
            doc_re = re.compile(
                r"^((?!{0}|[\"']).|('[^']*')|(\"[^\"]*\"))*({0}(?:{1}|{2}).*)$".format(
                    re.escape(comchar), re.escape(docmark), re.escape(predocmark)
                )
            )
        else:
            doc_re = re.compile(
                r"^((?!{0}|[\"']).|('[^']*')|(\"[^\"]*\"))*({0}{1}.*)$".format(
                    re.escape(comchar), re.escape(docmark)
                )
            )
        if len(docmark_alt) != 0 and len(predocmark_alt) != 0:
            doc_alt_re = re.compile(
                r"^((?!{0}|[\"']).|('[^']*')|(\"[^\"]*\"))*({0}(?:{1}|{2}).*)$".format(
                    re.escape(comchar),
                    re.escape(docmark_alt),
                    re.escape(predocmark_alt),
                )
            )
        elif len(docmark_alt) != 0:
            doc_alt_re = re.compile(
                r"^((?!{0}|[\"']).|('[^']*')|(\"[^\"]*\"))*({0}{1}.*)$".format(
                    re.escape(comchar), re.escape(docmark_alt)
                )
            )
        elif len(predocmark_alt) != 0:
            doc_alt_re = re.compile(
                r"^((?!{0}|[\"']).|('[^']*')|(\"[^\"]*\"))*({0}{1}.*)$".format(
                    re.escape(comchar), re.escape(predocmark_alt)
                )
            )
        else:
            doc_alt_re = None
        self.doc_list = []
        prevdoc = False
        docalt = False
        for line in open(filename, "r", encoding=settings["encoding"]):
            line = line.strip()
            if doc_alt_re:
                match = doc_alt_re.match(line)
            else:
                match = False
            if match:
                prevdoc = True
                docalt = True
                doc = match.group(4)
                if doc.startswith(comchar + docmark_alt):
                    doc = doc[len(comchar + docmark_alt) :].strip()
                else:
                    doc = doc[len(comchar + predocmark_alt) :].strip()
                self.doc_list.append(doc)
                continue
            match = doc_re.match(line)
            if match:
                prevdoc = True
                if docalt:
                    docalt = False
                doc = match.group(4)
                if doc.startswith(comchar + docmark):
                    doc = doc[len(comchar + docmark) :].strip()
                else:
                    doc = doc[len(comchar + predocmark) :].strip()
                self.doc_list.append(doc)
                continue
            match = com_re.match(line)
            if match:
                if docalt:
                    if match.start(4) == 0:
                        doc = match.group(4)
                        doc = doc[len(comchar) :].strip()
                        self.doc_list.append(doc)
                    else:
                        docalt = False
                elif prevdoc:
                    prevdoc = False
                    self.doc_list.append("")
                continue
            # if not including any comment...
            if prevdoc:
                self.doc_list.append("")
                prevdoc = False
            docalt = False

    def lines_description(self, total, total_all=0):
        return ""


_can_have_contains = (
    FortranModule,
    FortranProgram,
    FortranProcedure,
    FortranType,
    FortranSubmodule,
    FortranSubmoduleProcedure,
)


def remove_kind_suffix(literal, is_character: bool = False):
    """Return the literal without the kind suffix of a numerical literal,
    or the kind prefix of a character literal"""

    kind_re = CHAR_KIND_SUFFIX_RE if is_character else KIND_SUFFIX_RE
    kind_suffix = kind_re.match(literal)
    if kind_suffix:
        return kind_suffix.group("initial")
    return literal


def line_to_variables(source, line, inherit_permission, parent):
    """
    Returns a list of variables declared in the provided line of code. The
    line of code should be provided as a string.
    """
    parsed_type = parse_type(line, parent.strings, parent.settings["extra_vartypes"])
    attribs = []
    intent = ""
    optional = False
    permission = inherit_permission
    parameter = False

    if attribmatch := ATTRIBSPLIT_RE.match(parsed_type.rest):
        attribstr = attribmatch.group(1).strip()
        declarestr = attribmatch.group(2).strip()
        tmp_attribs = [attr.strip() for attr in ford.utils.paren_split(",", attribstr)]
        for tmp_attrib in tmp_attribs:
            # Lowercase and remove whitespace so checking intent is cleaner
            tmp_attrib_lower = tmp_attrib.lower().replace(" ", "")

            if tmp_attrib_lower in ["public", "private", "protected"]:
                permission = tmp_attrib_lower
            elif tmp_attrib_lower == "optional":
                optional = True
            elif tmp_attrib_lower == "parameter":
                parameter = True
            elif tmp_attrib_lower == "intent(in)":
                intent = "in"
            elif tmp_attrib_lower == "intent(out)":
                intent = "out"
            elif tmp_attrib_lower == "intent(inout)":
                intent = "inout"
            else:
                attribs.append(tmp_attrib)
    else:
        declarestr = ATTRIBSPLIT2_RE.match(parsed_type.rest).group(2)
    declarations = ford.utils.paren_split(",", declarestr)

    doc = read_docstring(source, parent.settings["docmark"])

    varlist = []
    for dec in declarations:
        dec = re.sub(" ", "", dec)
        split = ford.utils.paren_split("=", dec)
        if len(split) > 1:
            name = split[0]
            points = split[1][0] == ">"
            if points:
                initial = split[1][1:]
            else:
                initial = split[1]
        else:
            name = dec.strip()
            initial = None
            points = False

        if initial:
            initial = COMMA_RE.sub(", ", initial)
            # TODO: pull out into standalone function?
            search_from = 0
            while quote := QUOTES_RE.search(initial[search_from:]):
                num = int(quote.group()[1:-1])
                string = NBSP_RE.sub("&nbsp;", parent.strings[num])
                string = string.replace("\\", "\\\\")
                initial = initial[0:search_from] + QUOTES_RE.sub(
                    string, initial[search_from:], count=1
                )
                search_from += QUOTES_RE.search(initial[search_from:]).end(0)

        varlist.append(
            FortranVariable(
                name,
                parsed_type.vartype,
                parent,
                copy.copy(attribs),
                intent,
                optional,
                permission,
                parameter,
                parsed_type.kind,
                parsed_type.strlen,
                parsed_type.proto,
                doc,
                points,
                initial,
            )
        )

    return varlist


_EXTRA_TYPES_RE_CACHE: Dict[Tuple[str, ...], re.Pattern] = {}


@dataclass
class ParsedType:
    vartype: str
    rest: str
    kind: Optional[str] = None
    strlen: Optional[str] = None
    proto: Union[None, str, List[str]] = None


def parse_type(
    string: str, capture_strings: List[str], extra_vartypes: Sequence[str]
) -> ParsedType:
    """
    Gets variable type, kind, length, and/or derived-type attributes from a
    variable declaration.
    """
    extra_vartypes = tuple(extra_vartypes)
    try:
        var_type_re = _EXTRA_TYPES_RE_CACHE[extra_vartypes]
    except KeyError:
        var_type_re = re.compile(
            "|".join((VAR_TYPE_STRING, *extra_vartypes)), re.IGNORECASE
        )
        _EXTRA_TYPES_RE_CACHE[extra_vartypes] = var_type_re

    if not (match := var_type_re.match(string)):
        raise ValueError(f"Invalid variable declaration: {string}")

    vartype = match.group().lower()
    if DOUBLE_PREC_RE.match(vartype):
        vartype = "double precision"
    if DOUBLE_CMPLX_RE.match(vartype):
        vartype = "double complex"
    rest = string[match.end() :].strip()
    kindstr = ford.utils.get_parens(rest)
    rest = rest[len(kindstr) :].strip()

    if (
        len(kindstr) < 3
        and vartype not in ["type", "class", "character"]
        and not kindstr.startswith("*")
    ):
        return ParsedType(vartype, rest)

    match = VARKIND_RE.search(kindstr)
    if not match:
        if vartype == "character":
            # This is a bare `character` declaration with no parameters
            return ParsedType(vartype, rest, strlen="1")

        raise ValueError(f"Bad declaration of variable type '{vartype}': {string}")

    if match.group(1):
        star = False
        args = match.group(1).strip()
    else:
        star = True
        args = match.group(2).strip()
        if args.startswith("("):
            args = args[1:-1].strip()

    args = re.sub(r"\s", "", args)
    if vartype in ["type", "class", "procedure"]:
        if not (proto_match := PROTO_RE.match(args)):
            raise ValueError(
                f"Bad type, class, or procedure prototype specification: {args}"
            )
        proto = list(proto_match.groups())
        if not proto[1]:
            proto[1] = ""
        return ParsedType(vartype, rest, proto=proto)

    if vartype == "character":
        if star:
            return ParsedType(vartype, rest, strlen=args)

        args = args.split(",")

        if len(args) > 2:
            raise ValueError(
                f"Bad declaration of `character`, too many parameters: '{string}'"
            )

        # `character` has two parameters: `len` and `kind`.
        # If the parameter names are present, they can be in any order.
        # If they're missing, `len` must be first and `kind` second.
        # If there are no parameters at all, this is handled above.

        length = None
        kind = None
        for arg in args:
            if length is None and (length_match := LEN_RE.match(arg)):
                length = length_match.group(1) or length_match.group(2)
                continue

            if kind is None and (kind_match := KIND_RE.match(arg)):
                kind = kind_match.group(1)
                if match := QUOTES_RE.search(kind):
                    num = int(match.group()[1:-1])
                    kind = QUOTES_RE.sub(capture_strings[num], kind)
                continue

            if length is None:
                length = arg
                continue

            if kind is None:
                kind = arg

        # Handle default values
        if length is None:
            length = "1"

        return ParsedType(vartype, rest, kind=kind, strlen=length)

    kind = KIND_RE.match(args)
    kind = kind.group(1) if kind else args
    return ParsedType(vartype, rest, kind=kind)


@dataclass
class CallChain:
    """
    Representation of a procedure call, including any parent type components

    Example
    -------

    >>> match = FortranContainer.SUBCALL_RE.match("v_bar%v_baz%p_baz()")
    >>> CallChain(match["name"], match["parent"])

    CallChain(name="p_baz", chain=["v_bar", "v_baz"])
    """

    name: str
    chain: List[str]

    def __init__(self, name: str, parent: str):
        self.name = name.lower()
        # Remove whitespace and trailing accessor so we don't have to
        # worry about empty last item
        self.chain = (
            parent.replace(" ", "").replace("()", "").rstrip("%").split("%")
            if parent is not None
            else []
        )


def set_base_url(url: str) -> None:
    FortranBase.base_url = url


def get_mod_procs(
    source: FortranReader, names: str, parent: FortranInterface
) -> List[FortranModuleProcedure]:
    """Get module procedures from an interface"""
    retlist = [
        FortranModuleProcedure(item, parent, parent.permission)
        for item in re.split(r"\s*,\s*", names)
    ]

    retlist[-1].doc_list = read_docstring(source, parent.settings["docmark"])
    return retlist


class NameSelector:
    """
    Object which tracks what names have been provided for different
    entities in Fortran code. It will provide an identifier which is
    guaranteed to be unique. This identifier can then me used as a
    filename for the documentation of that entity.
    """

    def __init__(self):
        self._items = {}
        self._counts = {}

    def get_name(self, item):
        """
        Return the name for this item registered with this NameSelector.
        If no name has previously been registered, then generate a new
        one.
        """
        if not isinstance(item, ford.sourceform.FortranBase):
            raise TypeError(f"'{item}' is not of a type derived from FortranBase")

        if item in self._items:
            return self._items[item]
        else:
            if item.get_dir() not in self._counts:
                self._counts[item.get_dir()] = {}
            if item.name in self._counts[item.get_dir()]:
                num = self._counts[item.get_dir()][item.name] + 1
            else:
                num = 1
            self._counts[item.get_dir()][item.name] = num
            name = item.name.lower()
            for symbol, replacement in {
                "<": "lt",
                ">": "gt",
                "/": "SLASH",
                "*": "ASTERISK",
            }.items():
                name = name.replace(symbol, replacement)
            if name == "":
                name = "__unnamed__"
            if num > 1:
                name = name + "~" + str(num)
            self._items[item] = name
            return name


namelist = NameSelector()


class ExternalModule(FortranModule):
    _project_list = "extModules"

    def __init__(self, name: str, url: str = "", parent=None):
        self.name = name
        self.external_url = url
        self.parent = parent
        self.obj = "module"
        self.uses = []
        self.pub_procs = {}
        self.pub_absints = {}
        self.pub_types = {}
        self.pub_vars = {}


class ExternalFunction(FortranFunction):
    _project_list = "extProcedures"

    def __init__(self, name: str, url: str = "", parent=None):
        self.name = name
        self.external_url = url
        self.parent = parent
        self.obj = "proc"
        self.proctype = "function"


class ExternalSubroutine(FortranSubroutine):
    _project_list = "extProcedures"

    def __init__(self, name: str, url: str = "", parent=None):
        self.name = name
        self.external_url = url
        self.parent = parent
        self.obj = "proc"
        self.proctype = "subroutine"


class ExternalInterface(FortranInterface):
    _project_list = "extProcedures"

    def __init__(self, name: str, url: str = "", parent=None):
        self.name = name
        self.external_url = url
        self.parent = parent
        self.obj = "proc"
        self.proctype = "interface"


class ExternalBoundProcedure(FortranBoundProcedure):
    _project_list = "extProcedures"

    def __init__(self, name: str, url: str = "", parent=None):
        self.name = name
        self.external_url = url
        self.parent = parent
        self.obj = "proc"


class ExternalType(FortranType):
    _project_list = "extTypes"

    def __init__(self, name: str, url: str = "", parent=None):
        self.name = name
        self.external_url = url
        self.parent = parent
        self.obj = "type"
        self.boundprocs = []


class ExternalVariable(FortranVariable):
    _project_list = "extVariables"

    def __init__(self, name: str, url: str = "", parent=None):
        self.name = name
        self.external_url = url
        self.parent = parent
        self.obj = "variable"


class ExternalSubmodule(FortranSubmodule):
    def __init__(self, name: str):
        self.name = name
        self.url = ""
        self.uses = []
        self.parent_submodule = None
        self.ancestor_module = ExternalModule("Parent module")


class ExternalProgram(FortranProgram):
    def __init__(self, name: str):
        self.name = name
        self.url = ""
        self.uses = []
        self.calls = []


class ExternalSourceFile(FortranSourceFile):
    def __init__(self, name: str):
        self.name = name
        self.url = ""
        self.modules = []
        self.submodules = []
        self.functions = []
        self.subroutines = []
        self.programs = []
        self.blockdata = []<|MERGE_RESOLUTION|>--- conflicted
+++ resolved
@@ -936,10 +936,6 @@
                 # to disambiguate them from function calls
                 continue
 
-<<<<<<< HEAD
-            elif self.CALL_RE.search(line):
-                for match in self.CALL_RE.finditer(line):
-=======
             elif self.CALL_RE.search(line) or self.SUBCALL_RE.search(line):
                 if not hasattr(self, "calls") and self.CALL_RE.search(line):
                     # Not raising an error here as too much possibility that something
@@ -955,7 +951,6 @@
 
                 # Match subcall, if present
                 if match := self.SUBCALL_RE.match(_lines[0]):
->>>>>>> 50459efd
                     self._add_procedure_call(match["name"], match["parent"])
                     # No function calls on this parendepth (because theres a subcall)
                     parendepth += 1
@@ -974,7 +969,6 @@
         if not isinstance(self, FortranSourceFile):
             raise Exception("File ended while still nested.")
 
-<<<<<<< HEAD
     def _add_procedure_call(self, name: str, parent: str) -> None:
         """Helper to register procedure calls. For FortranProgram,
         FortranProcedure, and FortranSubmoduleProcedure
@@ -984,11 +978,7 @@
         if not hasattr(self, "calls"):
             return
 
-        name = name.lower()
-=======
-    def _add_procedure_call(self, name: str, parent: str):
         name = name.lower().replace(" ", "").replace("()", "")
->>>>>>> 50459efd
         if name in INTRINSICS or name in (call.name for call in self.calls):
             return
 
